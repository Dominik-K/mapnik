#
# This file is part of Mapnik (C++/Python mapping toolkit)
# Copyright (C) 2009 Artem Pavlenko
#
# Mapnik is free software; you can redistribute it and/or
# modify it under the terms of the GNU General Public License
# as published by the Free Software Foundation; either version 2
# of the License, or any later version.
#
# This program is distributed in the hope that it will be useful,
# but WITHOUT ANY WARRANTY; without even the implied warranty of
# MERCHANTABILITY or FITNESS FOR A PARTICULAR PURPOSE.  See the
# GNU General Public License for more details.
#
# You should have received a copy of the GNU General Public License
# along with this program; if not, write to the Free Software
# Foundation, Inc., 59 Temple Place - Suite 330, Boston, MA  02111-1307, USA.
#

"""Mapnik Python module.

Boost Python bindings to the Mapnik C++ shared library.

Several things happen when you do:

    >>> import mapnik

 1) Mapnik C++ objects are imported via the '__init__.py' from the '_mapnik.so' shared object
    (_mapnik.pyd on win) which references libmapnik.so (linux), libmapnik.dylib (mac), or
    mapnik.dll (win32).

 2) The paths to the input plugins and font directories are imported from the 'paths.py'
    file which was constructed and installed during SCons installation.

 3) All available input plugins and TrueType fonts are automatically registered.

 4) Boost Python metaclass injectors are used in the '__init__.py' to extend several
    objects adding extra convenience when accessed via Python.

"""

import itertools
import os
import sys
import warnings

def bootstrap_env():
    """
    If an optional settings file exists, inherit its
    environment settings before loading the mapnik library.

    This feature is intended for customized packages of mapnik.

    The settings file should be a python file with an 'env' variable
    that declares a dictionary of key:value pairs to push into the
    global process environment, if not already set, like:

        env = {'ICU_DATA':'/usr/local/share/icu/'}
    """
    if os.path.exists(os.path.join(os.path.dirname(__file__),'mapnik_settings.py')):
        from mapnik_settings import env
        process_keys = os.environ.keys()
        for key, value in env.items():
            if key not in process_keys:
                os.environ[key] = value

bootstrap_env()

from _mapnik import *
from paths import inputpluginspath
from paths import fontscollectionpath

import printing
printing.renderer = render

# The base Boost.Python class
BoostPythonMetaclass = Coord.__class__

class _MapnikMetaclass(BoostPythonMetaclass):
    def __init__(self, name, bases, dict):
        for b in bases:
            if type(b) not in (self, type):
                for k,v in list(dict.items()):
                    if hasattr(b, k):
                        setattr(b, '_c_'+k, getattr(b, k))
                    setattr(b,k,v)
        return type.__init__(self, name, bases, dict)

# metaclass injector compatible with both python 2 and 3
# http://mikewatkins.ca/2008/11/29/python-2-and-3-metaclasses/
_injector = _MapnikMetaclass('_injector', (object, ), {})

def Filter(*args,**kwargs):
    warnings.warn("'Filter' is deprecated and will be removed in Mapnik 3.x, use 'Expression' instead",
    DeprecationWarning, 2)
    return Expression(*args, **kwargs)

class Envelope(Box2d):
    def __init__(self, *args, **kwargs):
        warnings.warn("'Envelope' is deprecated and will be removed in Mapnik 3.x, use 'Box2d' instead",
        DeprecationWarning, 2)
        Box2d.__init__(self, *args, **kwargs)

class _Coord(Coord,_injector):
    """
    Represents a point with two coordinates (either lon/lat or x/y).

    Following operators are defined for Coord:

    Addition and subtraction of Coord objects:

    >>> Coord(10, 10) + Coord(20, 20)
    Coord(30.0, 30.0)
    >>> Coord(10, 10) - Coord(20, 20)
    Coord(-10.0, -10.0)

    Addition, subtraction, multiplication and division between
    a Coord and a float:

    >>> Coord(10, 10) + 1
    Coord(11.0, 11.0)
    >>> Coord(10, 10) - 1
    Coord(-9.0, -9.0)
    >>> Coord(10, 10) * 2
    Coord(20.0, 20.0)
    >>> Coord(10, 10) / 2
    Coord(5.0, 5.0)

    Equality of coords (as pairwise equality of components):
    >>> Coord(10, 10) is Coord(10, 10)
    False
    >>> Coord(10, 10) == Coord(10, 10)
    True
    """
    def __repr__(self):
        return 'Coord(%s,%s)' % (self.x, self.y)

    def forward(self, projection):
        """
        Projects the point from the geographic coordinate
        space  into the cartesian space. The x component is
        considered to be longitude, the y component the
        latitude.

        Returns the easting (x) and northing (y) as a
        coordinate pair.

        Example: Project the geographic coordinates of the
                 city center of Stuttgart into the local
                 map projection (GK Zone 3/DHDN, EPSG 31467)
        >>> p = Projection('+init=epsg:31467')
        >>> Coord(9.1, 48.7).forward(p)
        Coord(3507360.12813,5395719.2749)
        """
        return forward_(self, projection)

    def inverse(self, projection):
        """
        Projects the point from the cartesian space
        into the geographic space. The x component is
        considered to be the easting, the y component
        to be the northing.

        Returns the longitude (x) and latitude (y) as a
        coordinate pair.

        Example: Project the cartesian coordinates of the
                 city center of Stuttgart in the local
                 map projection (GK Zone 3/DHDN, EPSG 31467)
                 into geographic coordinates:
        >>> p = Projection('+init=epsg:31467')
        >>> Coord(3507360.12813,5395719.2749).inverse(p)
        Coord(9.1, 48.7)
        """
        return inverse_(self, projection)

class _Box2d(Box2d,_injector):
    """
    Represents a spatial envelope (i.e. bounding box).


    Following operators are defined for Box2d:

    Addition:
    e1 + e2 is equvalent to e1.expand_to_include(e2) but yields
    a new envelope instead of modifying e1

    Subtraction:
    Currently e1 - e2 returns e1.

    Multiplication and division with floats:
    Multiplication and division change the width and height of the envelope
    by the given factor without modifying its center..

    That is, e1 * x is equivalent to:
           e1.width(x * e1.width())
           e1.height(x * e1.height()),
    except that a new envelope is created instead of modifying e1.

    e1 / x is equivalent to e1 * (1.0/x).

    Equality: two envelopes are equal if their corner points are equal.
    """

    def __repr__(self):
        return 'Box2d(%s,%s,%s,%s)' % \
            (self.minx,self.miny,self.maxx,self.maxy)

    def forward(self, projection):
        """
        Projects the envelope from the geographic space
        into the cartesian space by projecting its corner
        points.

        See also:
           Coord.forward(self, projection)
        """
        return forward_(self, projection)

    def inverse(self, projection):
        """
        Projects the envelope from the cartesian space
        into the geographic space by projecting its corner
        points.

        See also:
          Coord.inverse(self, projection).
        """
        return inverse_(self, projection)

class _Projection(Projection,_injector):

    def __repr__(self):
        return "Projection('%s')" % self.params()

    def forward(self,obj):
        """
        Projects the given object (Box2d or Coord)
        from the geographic space into the cartesian space.

        See also:
          Box2d.forward(self, projection),
          Coord.forward(self, projection).
        """
        return forward_(obj,self)

    def inverse(self,obj):
        """
        Projects the given object (Box2d or Coord)
        from the cartesian space into the geographic space.

        See also:
          Box2d.inverse(self, projection),
          Coord.inverse(self, projection).
        """
        return inverse_(obj,self)

class _Datasource(Datasource,_injector):

    def all_features(self,fields=None):
        query = Query(self.envelope())
        attributes = fields or self.fields()
        for fld in attributes:
            query.add_property_name(fld)
        return self.features(query).features

    def featureset(self,fields=None):
        query = Query(self.envelope())
        attributes = fields or self.fields()
        for fld in attributes:
            query.add_property_name(fld)
        return self.features(query)

class _Color(Color,_injector):
    def __repr__(self):
        return "Color(R=%d,G=%d,B=%d,A=%d)" % (self.r,self.g,self.b,self.a)

class _ProcessedText(ProcessedText, _injector):
    def append(self, properties, text):
        #More pythonic name
        self.push_back(properties, text)

class _Symbolizers(Symbolizers,_injector):

    def __getitem__(self, idx):
        sym = Symbolizers._c___getitem__(self, idx)
        return sym.symbol()

def _add_symbol_method_to_symbolizers(vars=globals()):

    def symbol_for_subcls(self):
        return self

    def symbol_for_cls(self):
        return getattr(self,self.type())()

    for name, obj in vars.items():
        if name.endswith('Symbolizer') and not name.startswith('_'):
            if name == 'Symbolizer':
                symbol = symbol_for_cls
            else:
                symbol = symbol_for_subcls
            type('dummy', (obj,_injector), {'symbol': symbol})
_add_symbol_method_to_symbolizers()

def Datasource(**keywords):
    """Wrapper around CreateDatasource.

    Create a Mapnik Datasource using a dictionary of parameters.

    Keywords must include:

      type='plugin_name' # e.g. type='gdal'

    See the convenience factory methods of each input plugin for
    details on additional required keyword arguments.

    """

    return CreateDatasource(keywords)

# convenience factory methods

def Shapefile(**keywords):
    """Create a Shapefile Datasource.

    Required keyword arguments:
      file -- path to shapefile without extension

    Optional keyword arguments:
      base -- path prefix (default None)
      encoding -- file encoding (default 'utf-8')

    >>> from mapnik import Shapefile, Layer
    >>> shp = Shapefile(base='/home/mapnik/data',file='world_borders')
    >>> lyr = Layer('Shapefile Layer')
    >>> lyr.datasource = shp

    """
    keywords['type'] = 'shape'
    return CreateDatasource(keywords)

def PostGIS(**keywords):
    """Create a PostGIS Datasource.

    Required keyword arguments:
      dbname -- database name to connect to
      table -- table name or subselect query

      *Note: if using subselects for the 'table' value consider also
       passing the 'geometry_field' and 'srid' and 'extent_from_subquery'
       options and/or specifying the 'geometry_table' option.

    Optional db connection keyword arguments:
      user -- database user to connect as (default: see postgres docs)
      password -- password for database user (default: see postgres docs)
      host -- portgres hostname (default: see postgres docs)
      port -- postgres port (default: see postgres docs)
      initial_size -- integer size of connection pool (default: 1)
      max_size -- integer max of connection pool (default: 10)
      persist_connection -- keep connection open (default: True)

    Optional table-level keyword arguments:
      extent -- manually specified data extent (comma delimited string, default: None)
      estimate_extent -- boolean, direct PostGIS to use the faster, less accurate `estimate_extent` over `extent` (default: False)
      extent_from_subquery -- boolean, direct Mapnik to query Postgis for the extent of the raw 'table' value (default: uses 'geometry_table')
      geometry_table -- specify geometry table to use to look up metadata (default: automatically parsed from 'table' value)
      geometry_field -- specify geometry field to use (default: first entry in geometry_columns)
      srid -- specify srid to use (default: auto-detected from geometry_field)
      row_limit -- integer limit of rows to return (default: 0)
      cursor_size -- integer size of binary cursor to use (default: 0, no binary cursor is used)

    >>> from mapnik import PostGIS, Layer
    >>> params = dict(dbname='mapnik',table='osm',user='postgres',password='gis')
    >>> params['estimate_extent'] = False
    >>> params['extent'] = '-20037508,-19929239,20037508,19929239'
    >>> postgis = PostGIS(**params)
    >>> lyr = Layer('PostGIS Layer')
    >>> lyr.datasource = postgis

    """
    keywords['type'] = 'postgis'
    return CreateDatasource(keywords)


def Raster(**keywords):
    """Create a Raster (Tiff) Datasource.

    Required keyword arguments:
      file -- path to stripped or tiled tiff
      lox -- lowest (min) x/longitude of tiff extent
      loy -- lowest (min) y/latitude of tiff extent
      hix -- highest (max) x/longitude of tiff extent
      hiy -- highest (max) y/latitude of tiff extent

    Hint: lox,loy,hix,hiy make a Mapnik Box2d

    Optional keyword arguments:
      base -- path prefix (default None)
      multi -- whether the image is in tiles on disk (default False)

    Multi-tiled keyword arguments:
      x_width -- virtual image number of tiles in X direction (required)
      y_width -- virtual image number of tiles in Y direction (required)
      tile_size -- if an image is in tiles, how large are the tiles (default 256)
      tile_stride -- if an image is in tiles, what's the increment between rows/cols (default 1)

    >>> from mapnik import Raster, Layer
    >>> raster = Raster(base='/home/mapnik/data',file='elevation.tif',lox=-122.8,loy=48.5,hix=-122.7,hiy=48.6)
    >>> lyr = Layer('Tiff Layer')
    >>> lyr.datasource = raster

    """
    keywords['type'] = 'raster'
    return CreateDatasource(keywords)

def Gdal(**keywords):
    """Create a GDAL Raster Datasource.

    Required keyword arguments:
      file -- path to GDAL supported dataset

    Optional keyword arguments:
      base -- path prefix (default None)
      shared -- boolean, open GdalDataset in shared mode (default: False)
      bbox -- tuple (minx, miny, maxx, maxy). If specified, overrides the bbox detected by GDAL.

    >>> from mapnik import Gdal, Layer
    >>> dataset = Gdal(base='/home/mapnik/data',file='elevation.tif')
    >>> lyr = Layer('GDAL Layer from TIFF file')
    >>> lyr.datasource = dataset

    """
    keywords['type'] = 'gdal'
    if 'bbox' in keywords:
        if isinstance(keywords['bbox'], (tuple, list)):
            keywords['bbox'] = ','.join([str(item) for item in keywords['bbox']])
    return CreateDatasource(keywords)

def Occi(**keywords):
    """Create a Oracle Spatial (10g) Vector Datasource.

    Required keyword arguments:
      user -- database user to connect as
      password -- password for database user
      host -- oracle host to connect to (does not refer to SID in tsnames.ora)
      table -- table name or subselect query

    Optional keyword arguments:
      initial_size -- integer size of connection pool (default 1)
      max_size -- integer max of connection pool (default 10)
      extent -- manually specified data extent (comma delimited string, default None)
      estimate_extent -- boolean, direct Oracle to use the faster, less accurate estimate_extent() over extent() (default False)
      encoding -- file encoding (default 'utf-8')
      geometry_field -- specify geometry field (default 'GEOLOC')
      use_spatial_index -- boolean, force the use of the spatial index (default True)

    >>> from mapnik import Occi, Layer
    >>> params = dict(host='myoracle',user='scott',password='tiger',table='test')
    >>> params['estimate_extent'] = False
    >>> params['extent'] = '-20037508,-19929239,20037508,19929239'
    >>> oracle = Occi(**params)
    >>> lyr = Layer('Oracle Spatial Layer')
    >>> lyr.datasource = oracle
    """
    keywords['type'] = 'occi'
    return CreateDatasource(keywords)

def Ogr(**keywords):
    """Create a OGR Vector Datasource.

    Required keyword arguments:
      file -- path to OGR supported dataset
      layer -- name of layer to use within datasource (optional if layer_by_index or layer_by_sql is used)

    Optional keyword arguments:
      layer_by_index -- choose layer by index number instead of by layer name or sql.
      layer_by_sql -- choose layer by sql query number instead of by layer name or index.
      base -- path prefix (default None)
      encoding -- file encoding (default 'utf-8')

    >>> from mapnik import Ogr, Layer
    >>> datasource = Ogr(base='/home/mapnik/data',file='rivers.geojson',layer='OGRGeoJSON')
    >>> lyr = Layer('OGR Layer from GeoJSON file')
    >>> lyr.datasource = datasource

    """
    keywords['type'] = 'ogr'
    return CreateDatasource(keywords)

def SQLite(**keywords):
    """Create a SQLite Datasource.

    Required keyword arguments:
      file -- path to SQLite database file
      table -- table name or subselect query

    Optional keyword arguments:
      base -- path prefix (default None)
      encoding -- file encoding (default 'utf-8')
      extent -- manually specified data extent (comma delimited string, default None)
      metadata -- name of auxillary table containing record for table with xmin, ymin, xmax, ymax, and f_table_name
      geometry_field -- name of geometry field (default 'the_geom')
      key_field -- name of primary key field (default 'OGC_FID')
      row_offset -- specify a custom integer row offset (default 0)
      row_limit -- specify a custom integer row limit (default 0)
      wkb_format -- specify a wkb type of 'spatialite' (default None)
      use_spatial_index -- boolean, instruct sqlite plugin to use Rtree spatial index (default True)

    >>> from mapnik import SQLite, Layer
    >>> sqlite = SQLite(base='/home/mapnik/data',file='osm.db',table='osm',extent='-20037508,-19929239,20037508,19929239')
    >>> lyr = Layer('SQLite Layer')
    >>> lyr.datasource = sqlite

    """
    keywords['type'] = 'sqlite'
    return CreateDatasource(keywords)

def Rasterlite(**keywords):
    """Create a Rasterlite Datasource.

    Required keyword arguments:
      file -- path to Rasterlite database file
      table -- table name or subselect query

    Optional keyword arguments:
      base -- path prefix (default None)
      extent -- manually specified data extent (comma delimited string, default None)

    >>> from mapnik import Rasterlite, Layer
    >>> rasterlite = Rasterlite(base='/home/mapnik/data',file='osm.db',table='osm',extent='-20037508,-19929239,20037508,19929239')
    >>> lyr = Layer('Rasterlite Layer')
    >>> lyr.datasource = rasterlite

    """
    keywords['type'] = 'rasterlite'
    return CreateDatasource(keywords)

def Osm(**keywords):
    """Create a Osm Datasource.

    Required keyword arguments:
      file -- path to OSM file

    Optional keyword arguments:
      encoding -- file encoding (default 'utf-8')
      url -- url to fetch data (default None)
      bbox -- data bounding box for fetching data (default None)

    >>> from mapnik import Osm, Layer
    >>> datasource = Osm(file='test.osm')
    >>> lyr = Layer('Osm Layer')
    >>> lyr.datasource = datasource

    """
    # note: parser only supports libxml2 so not exposing option
    # parser -- xml parser to use (default libxml2)
    keywords['type'] = 'osm'
    return CreateDatasource(keywords)

def Kismet(**keywords):
    """Create a Kismet Datasource.

    Required keyword arguments:
      host -- kismet hostname
      port -- kismet port

    Optional keyword arguments:
      encoding -- file encoding (default 'utf-8')
      extent -- manually specified data extent (comma delimited string, default None)

    >>> from mapnik import Kismet, Layer
    >>> datasource = Kismet(host='localhost',port=2501,extent='-179,-85,179,85')
    >>> lyr = Layer('Kismet Server Layer')
    >>> lyr.datasource = datasource

    """
    keywords['type'] = 'kismet'
    return CreateDatasource(keywords)

def Geos(**keywords):
    """Create a GEOS Vector Datasource.

    Required keyword arguments:
      wkt -- inline WKT text of the geometry

    Optional keyword arguments:
      extent -- manually specified data extent (comma delimited string, default None)

    >>> from mapnik import Geos, Layer
    >>> datasource = Geos(wkt='MULTIPOINT(100 100, 50 50, 0 0)')
    >>> lyr = Layer('GEOS Layer from WKT string')
    >>> lyr.datasource = datasource

    """
    keywords['type'] = 'geos'
    return CreateDatasource(keywords)

def Python(**keywords):
    """Create a Python Datasource.

    >>> from mapnik import Python, PythonDatasource
    >>> datasource = Python('PythonDataSource')
    >>> lyr = Layer('Python datasource')
    >>> lyr.datasource = datasource
    """
    keywords['type'] = 'python'
    return CreateDatasource(keywords)

class PythonDatasource(object):
    """A base class for a Python data source.

    Optional arguments:
      envelope -- a mapnik.Box2d (minx, miny, maxx, maxy) envelope of the data source, default (-180,-90,180,90)
      geometry_type -- one of the DataGeometryType enumeration values, default Point
      data_type -- one of the DataType enumerations, default Vector
    """
    def __init__(self, envelope=None, geometry_type=None, data_type=None):
        self.envelope = envelope or Box2d(-180, -90, 180, 90)
        self.geometry_type = geometry_type or DataGeometryType.Point
        self.data_type = data_type or DataType.Vector

    def features(self, query):
        """Return an iterable which yields instances of Feature for features within the passed query.

        Required arguments:
          query -- a Query instance specifying the region for which features should be returned
        """
        return None

    def features_at_point(self, point):
        """Rarely uses. Return an iterable which yields instances of Feature for the specified point."""
        return None

    @classmethod
    def wkb_features(cls, keys, features):
        """A convenience function to wrap an iterator yielding pairs of WKB format geometry and dictionaries of
        key-value pairs into mapnik features. Return this from PythonDatasource.features() passing it a sequence of keys
        to appear in the output and an iterator yielding features.

        For example. One might have a features() method in a derived class like the following:

        def features(self, query):
            # ... create WKB features feat1 and feat2

            return mapnik.PythonDatasource.wkb_features(
                keys = ( 'name', 'author' ),
                features = [
                    (feat1, { 'name': 'feat1', 'author': 'alice' }),
                    (feat2, { 'name': 'feat2', 'author': 'bob' }),
                ]
            )

        """
        ctx = Context()
        [ctx.push(x) for x in keys]

        def make_it(feat, idx):
            f = Feature(ctx, idx)
            geom, attrs = feat
            f.add_geometries_from_wkb(geom)
            for k, v in attrs.iteritems():
                f[k] = v
            return f

        return itertools.imap(make_it, features, itertools.count(1))

    @classmethod
    def wkt_features(cls, keys, features):
        """A convenience function to wrap an iterator yielding pairs of WKT format geometry and dictionaries of
        key-value pairs into mapnik features. Return this from PythonDatasource.features() passing it a sequence of keys
        to appear in the output and an iterator yielding features.

        For example. One might have a features() method in a derived class like the following:

        def features(self, query):
            # ... create WKT features feat1 and feat2

            return mapnik.PythonDatasource.wkt_features(
                keys = ( 'name', 'author' ),
                features = [
                    (feat1, { 'name': 'feat1', 'author': 'alice' }),
                    (feat2, { 'name': 'feat2', 'author': 'bob' }),
                ]
            )

        """
        ctx = Context()
        [ctx.push(x) for x in keys]

        def make_it(feat, idx):
            f = Feature(ctx, idx)
            geom, attrs = feat
            f.add_geometries_from_wkt(geom)
            for k, v in attrs.iteritems():
                f[k] = v
            return f

        return itertools.imap(make_it, features, itertools.count(1))

class _TextSymbolizer(TextSymbolizer,_injector):
    @property
    def name(self):
        if isinstance(self.properties.format_tree, FormattingText):
            return self.properties.format_tree.text
        else:
            # There is no single expression which could be returned as name
            raise RuntimeError("TextSymbolizer uses complex formatting features, but old compatibility interface is used to access it. Use self.properties.format_tree instead.")

    @name.setter
    def name(self, name):
        self.properties.format_tree = FormattingText(name)

    @property
    def text_size(self):
        return self.format.text_size

    @text_size.setter
    def text_size(self, text_size):
        self.format.text_size = text_size

    @property
    def face_name(self):
        return self.format.face_name

    @face_name.setter
    def face_name(self, face_name):
        self.format.face_name = face_name


    @property
    def fontset(self):
        return self.format.fontset

    @fontset.setter
    def fontset(self, fontset):
        self.format.fontset = fontset


    @property
    def character_spacing(self):
        return self.format.character_spacing

    @character_spacing.setter
    def character_spacing(self, character_spacing):
        self.format.character_spacing = character_spacing


    @property
    def line_spacing(self):
        return self.format.line_spacing

    @line_spacing.setter
    def line_spacing(self, line_spacing):
        self.format.line_spacing = line_spacing


    @property
    def text_opacity(self):
        return self.format.text_opacity

    @text_opacity.setter
    def text_opacity(self, text_opacity):
        self.format.text_opacity = text_opacity


    @property
    def wrap_char(self):
        return self.format.wrap_char

    @wrap_char.setter
    def wrap_char(self, wrap_char):
        self.format.wrap_char = wrap_char


    @property
    def wrap_character(self):
        return self.format.wrap_character

    @wrap_char.setter
    def wrap_character(self, wrap_character):
        self.format.wrap_character = wrap_character


    @property
    def wrap_before(self):
        return self.format.wrap_before

    @wrap_before.setter
    def wrap_before(self, wrap_before):
        self.format.wrap_before = wrap_before


    @property
    def text_transform(self):
        return self.format.text_transform

    @text_transform.setter
    def text_transform(self, text_transform):
        self.format.text_transform = text_transform


    @property
    def fill(self):
        return self.format.fill

    @fill.setter
    def fill(self, fill):
        self.format.fill = fill


    @property
    def halo_fill(self):
        return self.format.halo_fill

    @halo_fill.setter
    def halo_fill(self, halo_fill):
        self.format.halo_fill = halo_fill



    @property
    def halo_radius(self):
        return self.format.halo_radius

    @halo_radius.setter
    def halo_radius(self, halo_radius):
        self.format.halo_radius = halo_radius


    @property
    def label_placement(self):
        return self.properties.label_placement

    @label_placement.setter
    def label_placement(self, label_placement):
        self.properties.label_placement = label_placement



    @property
    def horizontal_alignment(self):
        return self.properties.horizontal_alignment

    @horizontal_alignment.setter
    def horizontal_alignment(self, horizontal_alignment):
        self.properties.horizontal_alignment = horizontal_alignment



    @property
    def justify_alignment(self):
        return self.properties.justify_alignment

    @justify_alignment.setter
    def justify_alignment(self, justify_alignment):
        self.properties.justify_alignment = justify_alignment



    @property
    def vertical_alignment(self):
        return self.properties.vertical_alignment

    @vertical_alignment.setter
    def vertical_alignment(self, vertical_alignment):
        self.properties.vertical_alignment = vertical_alignment



    @property
    def orientation(self):
        return self.properties.orientation

    @orientation.setter
    def orientation(self, orientation):
        self.properties.orientation = orientation



    @property
    def displacement(self):
        return self.properties.displacement

    @displacement.setter
    def displacement(self, displacement):
        self.properties.displacement = displacement



    @property
    def label_spacing(self):
        return self.properties.label_spacing

    @label_spacing.setter
    def label_spacing(self, label_spacing):
        self.properties.label_spacing = label_spacing



    @property
    def label_position_tolerance(self):
        return self.properties.label_position_tolerance

    @label_position_tolerance.setter
    def label_position_tolerance(self, label_position_tolerance):
        self.properties.label_position_tolerance = label_position_tolerance



    @property
    def avoid_edges(self):
        return self.properties.avoid_edges

    @avoid_edges.setter
    def avoid_edges(self, avoid_edges):
        self.properties.avoid_edges = avoid_edges



    @property
    def minimum_distance(self):
        return self.properties.minimum_distance

    @minimum_distance.setter
    def minimum_distance(self, minimum_distance):
        self.properties.minimum_distance = minimum_distance



    @property
    def minimum_padding(self):
        return self.properties.minimum_padding

    @minimum_padding.setter
    def minimum_padding(self, minimum_padding):
        self.properties.minimum_padding = minimum_padding



    @property
    def minimum_path_length(self):
        return self.properties.minimum_path_length

    @minimum_path_length.setter
    def minimum_path_length(self, minimum_path_length):
        self.properties.minimum_path_length = minimum_path_length



    @property
    def maximum_angle_char_delta(self):
        return self.properties.maximum_angle_char_delta

    @maximum_angle_char_delta.setter
    def maximum_angle_char_delta(self, maximum_angle_char_delta):
        self.properties.maximum_angle_char_delta = maximum_angle_char_delta



    @property
    def force_odd_labels(self):
        return self.properties.force_odd_labels

    @force_odd_labels.setter
    def force_odd_labels(self, force_odd_labels):
        self.properties.force_odd_labels = force_odd_labels



    @property
    def allow_overlap(self):
        return self.properties.allow_overlap

    @allow_overlap.setter
    def allow_overlap(self, allow_overlap):
        self.properties.allow_overlap = allow_overlap



    @property
    def text_ratio(self):
        return self.properties.text_ratio

    @text_ratio.setter
    def text_ratio(self, text_ratio):
        self.properties.text_ratio = text_ratio



    @property
    def wrap_width(self):
        return self.properties.wrap_width

    @wrap_width.setter
    def wrap_width(self, wrap_width):
        self.properties.wrap_width = wrap_width


def mapnik_version_from_string(version_string):
    """Return the Mapnik version from a string."""
    n = version_string.split('.')
    return (int(n[0]) * 100000) + (int(n[1]) * 100) + (int(n[2]));

def register_plugins(path=None):
    """Register plugins located by specified path"""
<<<<<<< HEAD
    DatasourceCache.instance().register_datasources(path)

# TODO - recurse
def register_fonts(path=fontscollectionpath,valid_extensions=['.ttf','.otf','.ttc','.pfa','.pfb','.ttc','.dfont']):
=======
    if not path:
        if os.environ.has_key('MAPNIK_INPUT_PLUGINS_DIRECTORY'):
            path = os.environ.get('MAPNIK_INPUT_PLUGINS_DIRECTORY')
        else:
            path = inputpluginspath
    DatasourceCache.register_datasources(path)

def register_fonts(path=None,valid_extensions=['.ttf','.otf','.ttc','.pfa','.pfb','.ttc','.dfont']):
>>>>>>> 6f91aaa7
    """Recursively register fonts using path argument as base directory"""
    if not path:
       if os.environ.has_key('MAPNIK_FONT_DIRECTORY'):
           path = os.environ.get('MAPNIK_FONT_DIRECTORY')
       else:
           path = fontscollectionpath
    for dirpath, _, filenames in os.walk(path):
        for filename in filenames:
            if os.path.splitext(filename.lower())[1] in valid_extensions:
                FontEngine.instance().register_font(os.path.join(dirpath, filename))

# auto-register known plugins and fonts
register_plugins()
register_fonts()<|MERGE_RESOLUTION|>--- conflicted
+++ resolved
@@ -1004,21 +1004,9 @@
 
 def register_plugins(path=None):
     """Register plugins located by specified path"""
-<<<<<<< HEAD
     DatasourceCache.instance().register_datasources(path)
 
-# TODO - recurse
-def register_fonts(path=fontscollectionpath,valid_extensions=['.ttf','.otf','.ttc','.pfa','.pfb','.ttc','.dfont']):
-=======
-    if not path:
-        if os.environ.has_key('MAPNIK_INPUT_PLUGINS_DIRECTORY'):
-            path = os.environ.get('MAPNIK_INPUT_PLUGINS_DIRECTORY')
-        else:
-            path = inputpluginspath
-    DatasourceCache.register_datasources(path)
-
 def register_fonts(path=None,valid_extensions=['.ttf','.otf','.ttc','.pfa','.pfb','.ttc','.dfont']):
->>>>>>> 6f91aaa7
     """Recursively register fonts using path argument as base directory"""
     if not path:
        if os.environ.has_key('MAPNIK_FONT_DIRECTORY'):

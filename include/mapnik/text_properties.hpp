--- conflicted
+++ resolved
@@ -60,21 +60,6 @@
     void from_xml(xml_node const &sym, fontset_map const & fontsets);
     /** Write object to XML ptree. */
     void to_xml(boost::property_tree::ptree &node, bool explicit_defaults, char_properties const& dfl=char_properties()) const;
-<<<<<<< HEAD
-    std::string face_name; //handled by text_layout. //TODO: Should be removed in favor of using fontsets everywhere
-    font_set fontset; // handled by text_layout
-    float text_size; // handled by text_shaping and renderer
-    double character_spacing; // handled by placement_finder //TODO
-    /** Largest total height (fontsize+line_spacing) per line is chosen */
-    double line_spacing;  // handled by text_layout and placement_finder
-    double text_opacity; // handled by renderer
-    bool wrap_before; // handled by text_layout //TODO
-    unsigned wrap_char; // handled by text_layout //TODO
-    text_transform_e text_transform; //Per expression //TODO!
-    color fill; // handled by renderer
-    color halo_fill; // handled by renderer
-    double halo_radius; // handled by renderer
-=======
     std::string face_name;
     font_set fontset;
     double text_size;
@@ -87,7 +72,6 @@
     color fill;
     color halo_fill;
     double halo_radius;
->>>>>>> a513d3f9
 };
 
 enum label_placement_enum
@@ -191,15 +175,10 @@
     bool allow_overlap;
     /** Only consider geometry with largest bbox (polygons) */
     bool largest_bbox_only;
-<<<<<<< HEAD
-    unsigned text_ratio;
-    unsigned wrap_width;
+    double text_ratio;
+    double wrap_width;
     bool rotate_displacement;
     text_upright_e upright;
-=======
-    double text_ratio;
-    double wrap_width;
->>>>>>> a513d3f9
     /** Default values for char_properties. */
     char_properties_ptr format;
 private:

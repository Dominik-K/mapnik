--- conflicted
+++ resolved
@@ -42,13 +42,8 @@
 namespace mapnik {
 
 typedef MAPNIK_DECL boost::shared_ptr<Feature> feature_ptr;
-<<<<<<< HEAD
 
-struct MAPNIK_DECL Featureset
-=======
-    
 struct MAPNIK_DECL Featureset : private boost::noncopyable
->>>>>>> f53122ea
 {
     virtual feature_ptr next()=0;
     virtual ~Featureset() {};

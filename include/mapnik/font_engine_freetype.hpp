--- conflicted
+++ resolved
@@ -27,7 +27,6 @@
 #include <mapnik/config.hpp>
 #include <mapnik/box2d.hpp>
 #include <mapnik/font_set.hpp>
-#include <mapnik/text/face.hpp>
 #include <mapnik/text_symbolizer.hpp>
 #include <mapnik/noncopyable.hpp>
 #include <mapnik/value_types.hpp>
@@ -48,80 +47,16 @@
 
 namespace mapnik
 {
-struct char_properties;
-<<<<<<< HEAD
-    typedef std::vector<face_ptr> container_type;
-    typedef container_type::size_type size_type;
+//struct char_properties;
+//    typedef std::vector<face_ptr> container_type;
+//    typedef container_type::size_type size_type;
 
-
-// FT_Stroker wrapper
-class stroker : mapnik::noncopyable
-{
-public:
-    explicit stroker(FT_Stroker s)
-        : s_(s) {}
-    ~stroker();
-
-    void init(double radius);
-    FT_Stroker const& get() const { return s_; }
-private:
-    FT_Stroker s_;
-};
-=======
 class stroker;
-struct glyph_t;
-
+typedef boost::shared_ptr<stroker> stroker_ptr;
+class font_face_set;
+typedef boost::shared_ptr<font_face_set> face_set_ptr;
+class font_face;
 typedef boost::shared_ptr<font_face> face_ptr;
-
-class MAPNIK_DECL font_glyph : private mapnik::noncopyable
-{
-public:
-    font_glyph(face_ptr face, unsigned index)
-        : face_(face), index_(index) {}
-
-    face_ptr get_face() const
-    {
-        return face_;
-    }
-
-    unsigned get_index() const
-    {
-        return index_;
-    }
-private:
-    face_ptr face_;
-    unsigned index_;
-};
-
-typedef boost::shared_ptr<font_glyph> glyph_ptr;
-
-
-
-class MAPNIK_DECL font_face_set : private mapnik::noncopyable
-{
-public:
-    typedef std::vector<face_ptr> container_type;
-    typedef container_type::size_type size_type;
-
-    font_face_set(void)
-        : faces_(),
-        dimension_cache_() {}
-
-    void add(face_ptr face);
-    size_type size() const;
-    glyph_ptr get_glyph(unsigned c) const;
-    char_info character_dimensions(unsigned c);
-    void get_string_info(string_info & info, UnicodeString const& ustr, char_properties *format);
-    void set_pixel_sizes(unsigned size);
-    void set_character_sizes(double size);
-private:
-    container_type faces_;
-    std::map<unsigned, char_info> dimension_cache_;
-};
-
-typedef boost::shared_ptr<font_face_set> face_set_ptr;
->>>>>>> 6cbceafc
-typedef boost::shared_ptr<stroker> stroker_ptr;
 
 
 class MAPNIK_DECL freetype_engine
@@ -146,7 +81,7 @@
     virtual ~freetype_engine();
     freetype_engine();
 private:
-    FT_LibraryRec_ * library_;
+    FT_LibraryRec_ *library_;
 #ifdef MAPNIK_THREADSAFE
     static boost::mutex mutex_;
 #endif
@@ -179,34 +114,6 @@
     face_ptr_cache_type face_ptr_cache_;
 };
 
-<<<<<<< HEAD
-=======
-template <typename T>
-struct text_renderer : private mapnik::noncopyable
-{
-
-    typedef boost::ptr_vector<glyph_t> glyphs_t;
-    typedef T pixmap_type;
-
-    text_renderer (pixmap_type & pixmap,
-                   face_manager<freetype_engine> & font_manager,
-                   halo_rasterizer_e rasterizer,
-                   composite_mode_e comp_op = src_over,
-                   double scale_factor=1.0);
-    box2d<double> prepare_glyphs(text_path const& path);
-    void render(pixel_position const& pos);
-    void render_id(mapnik::value_integer feature_id,
-                   pixel_position const& pos);
-private:
-    pixmap_type & pixmap_;
-    face_manager<freetype_engine> & font_manager_;
-    halo_rasterizer_e rasterizer_;
-    glyphs_t glyphs_;
-    composite_mode_e comp_op_;
-    double scale_factor_;
-};
-
->>>>>>> 6cbceafc
 typedef face_manager<freetype_engine> face_manager_freetype;
 
 }

/*****************************************************************************
 *
 * This file is part of Mapnik (c++ mapping toolkit)
 *
 * Copyright (C) 2012 Artem Pavlenko
 *
 * This library is free software; you can redistribute it and/or
 * modify it under the terms of the GNU Lesser General Public
 * License as published by the Free Software Foundation; either
 * version 2.1 of the License, or (at your option) any later version.
 *
 * This library is distributed in the hope that it will be useful,
 * but WITHOUT ANY WARRANTY; without even the implied warranty of
 * MERCHANTABILITY or FITNESS FOR A PARTICULAR PURPOSE.  See the GNU
 * Lesser General Public License for more details.
 *
 * You should have received a copy of the GNU Lesser General Public
 * License along with this library; if not, write to the Free Software
 * Foundation, Inc., 51 Franklin St, Fifth Floor, Boston, MA  02110-1301  USA
 *
 *****************************************************************************/

#ifndef MAPNIK_VERTEX_CONVERTERS_HPP
#define MAPNIK_VERTEX_CONVERTERS_HPP

// boost
#include <boost/type_traits/is_same.hpp>

// mpl
#include <boost/mpl/vector.hpp>
#include <boost/mpl/push_back.hpp>
#include <boost/mpl/set.hpp>
#include <boost/mpl/begin_end.hpp>
#include <boost/mpl/distance.hpp>
#include <boost/mpl/deref.hpp>
#include <boost/mpl/find.hpp>
#include <boost/mpl/size.hpp>
#include <boost/mpl/at.hpp>
#include <boost/mpl/int.hpp>

// fusion
#include <boost/fusion/container/vector.hpp>
#include <boost/fusion/include/at_c.hpp>
#include <boost/fusion/include/make_vector.hpp>

#include <boost/foreach.hpp>
#include <boost/array.hpp>

// mapnik
#include <mapnik/agg_helpers.hpp>
#include <mapnik/offset_converter.hpp>
#include <mapnik/simplify_converter.hpp>
#include <mapnik/noncopyable.hpp>

// agg
#include "agg_conv_clip_polygon.h"
#include "agg_conv_clip_polyline.h"
#include "agg_conv_close_polygon.h"
#include "agg_conv_smooth_poly1.h"
#include "agg_conv_stroke.h"
#include "agg_conv_dash.h"
#include "agg_conv_transform.h"
#include "agg_conv_clipper.h"
#include "agg_path_storage.h"

namespace mapnik {

struct transform_tag {};
struct clip_line_tag {};
struct clip_poly_tag {};
<<<<<<< HEAD
struct clipper_tag {};
=======
struct close_poly_tag {};
>>>>>>> f3e5c57e
struct smooth_tag {};
struct simplify_tag {};
struct stroke_tag {};
struct dash_tag {};
struct affine_transform_tag {};
struct offset_transform_tag {};

namespace  detail {

template <typename T0, typename T1>
struct converter_traits
{
    typedef T0 geometry_type;
    typedef geometry_type conv_type;
    template <typename Args>
    static void setup(geometry_type & geom, Args const& args)
    {
        throw "BOOM!";
    }
};

template <typename T>
struct converter_traits<T,mapnik::smooth_tag>
{
    typedef T geometry_type;
    typedef typename agg::conv_smooth_poly1_curve<geometry_type> conv_type;

    template <typename Args>
    static void setup(geometry_type & geom, Args const& args)
    {
        geom.smooth_value(boost::fusion::at_c<2>(args).smooth());
    }
};

template <typename T>
struct converter_traits<T,mapnik::simplify_tag>
{
    typedef T geometry_type;
    typedef simplify_converter<geometry_type> conv_type;

    template <typename Args>
    static void setup(geometry_type & geom, Args const& args)
    {
        geom.set_simplify_algorithm(boost::fusion::at_c<2>(args).simplify_algorithm());
        geom.set_simplify_tolerance(boost::fusion::at_c<2>(args).simplify_tolerance());
    }
};

template <typename T>
struct converter_traits<T, mapnik::clip_line_tag>
{
    typedef T geometry_type;
    typedef typename agg::conv_clip_polyline<geometry_type> conv_type;

    template <typename Args>
    static void setup(geometry_type & geom, Args const& args)
    {
        typename boost::mpl::at<Args,boost::mpl::int_<0> >::type box = boost::fusion::at_c<0>(args);
        geom.clip_box(box.minx(),box.miny(),box.maxx(),box.maxy());
    }
};


template <typename T>
struct converter_traits<T, mapnik::dash_tag>
{
    typedef T geometry_type;
    typedef typename agg::conv_dash<geometry_type> conv_type;

    template <typename Args>
    static void setup(geometry_type & geom, Args const& args)
    {
        typename boost::mpl::at<Args,boost::mpl::int_<2> >::type sym = boost::fusion::at_c<2>(args);
        double scale_factor = boost::fusion::at_c<6>(args);
        stroke const& stroke_ = sym.get_stroke();
        dash_array const& d = stroke_.get_dash_array();
        dash_array::const_iterator itr = d.begin();
        dash_array::const_iterator end = d.end();
        for (;itr != end;++itr)
        {
            geom.add_dash(itr->first * scale_factor,
                          itr->second * scale_factor);
        }

    }
};

template <typename T>
struct converter_traits<T, mapnik::stroke_tag>
{
    typedef T geometry_type;
    typedef typename agg::conv_stroke<geometry_type> conv_type;

    template <typename Args>
    static void setup(geometry_type & geom, Args const& args)
    {
        typename boost::mpl::at<Args,boost::mpl::int_<2> >::type sym = boost::fusion::at_c<2>(args);
        stroke const& stroke_ = sym.get_stroke();
        set_join_caps(stroke_,geom);
        geom.generator().miter_limit(stroke_.get_miterlimit());
        double scale_factor = boost::fusion::at_c<6>(args);
        geom.generator().width(stroke_.get_width() * scale_factor);
    }
};


template <typename T>
struct converter_traits<T,mapnik::clip_poly_tag>
{
    typedef T geometry_type;
    typedef typename agg::conv_clip_polygon<geometry_type> conv_type;
    template <typename Args>
    static void setup(geometry_type & geom, Args const& args)
    {
        typename boost::mpl::at<Args,boost::mpl::int_<0> >::type box = boost::fusion::at_c<0>(args);
        geom.clip_box(box.minx(),box.miny(),box.maxx(),box.maxy());
    }
};

template <typename T>
<<<<<<< HEAD
struct converter_traits<T,mapnik::clipper_tag>
{
    typedef T geometry_type;
    typedef typename agg::conv_clipper<geometry_type,agg::path_storage> conv_type;
    template <typename Args>
    static void setup(geometry_type & geom, Args const& args)
    {
        typename boost::mpl::at<Args,boost::mpl::int_<0> >::type box = boost::fusion::at_c<0>(args);
        agg::path_storage * ps = new agg::path_storage(); // this will leak memory!
        ps->move_to(box.minx(),box.miny());
        ps->line_to(box.minx(),box.maxy());
        ps->line_to(box.maxx(),box.maxy());
        ps->line_to(box.maxx(),box.miny());
        ps->close_polygon();
        geom.attach2(*ps, agg::clipper_non_zero);
        //geom.reverse(true);
    }
};

=======
struct converter_traits<T,mapnik::close_poly_tag>
{
    typedef T geometry_type;
    typedef typename agg::conv_close_polygon<geometry_type> conv_type;
    template <typename Args>
    static void setup(geometry_type & geom, Args const& args)
    {
        //
    }
};
>>>>>>> f3e5c57e

template <typename T>
struct converter_traits<T,mapnik::transform_tag>
{
    typedef T geometry_type;
    typedef coord_transform<CoordTransform, geometry_type> conv_type;

    template <typename Args>
    static void setup(geometry_type & geom, Args const& args)
    {
        geom.set_proj_trans(boost::fusion::at_c<4>(args));
        geom.set_trans(boost::fusion::at_c<3>(args));
    }
};


template <typename T>
struct converter_traits<T,mapnik::affine_transform_tag>
{
    typedef T geometry_type;
    typedef agg::conv_transform<geometry_type, agg::trans_affine const>
        conv_base_type;

    struct conv_type : public conv_base_type
    {
        conv_type(geometry_type& geom)
            : conv_base_type(geom, agg::trans_affine::identity) {}
    };

    template <typename Args>
    static void setup(geometry_type & geom, Args & args)
    {
        geom.transformer(boost::fusion::at_c<5>(args));
    }
};

template <typename T>
struct converter_traits<T,mapnik::offset_transform_tag>
{
    typedef T geometry_type;
    typedef offset_converter<geometry_type> conv_type;

    template <typename Args>
    static void setup(geometry_type & geom, Args const& args)
    {
        typename boost::mpl::at<Args,boost::mpl::int_<2> >::type sym = boost::fusion::at_c<2>(args);
        geom.set_offset(sym.offset());
    }
};

template <bool>
struct converter_fwd
{
    template <typename Base, typename T0,typename T1,typename T2, typename Iter,typename End>
    static void forward(Base& base, T0 & geom,T1 const& args)
    {
        typedef T0 geometry_type;
        typedef T2 conv_tag;
        typedef typename detail::converter_traits<geometry_type,conv_tag>::conv_type conv_type;
        conv_type conv(geom);
        detail::converter_traits<conv_type,conv_tag>::setup(conv,args);
        base.template dispatch<Iter,End>(conv, typename boost::is_same<Iter,End>::type());
    }
};

template <>
struct converter_fwd<true>
{
    template <typename Base, typename T0,typename T1,typename T2, typename Iter,typename End>
    static void forward(Base& base, T0 & geom,T1 const& args)
    {
        base.template dispatch<Iter,End>(geom, typename boost::is_same<Iter,End>::type());
    }
};

template <typename A, typename C>
struct dispatcher
{
    typedef dispatcher this_type;
    typedef A args_type;
    typedef C conv_types;

    dispatcher(args_type const& args)
        : args_(args)
    {
        std::memset(&vec_[0], 0,  sizeof(unsigned)*vec_.size());
    }

    template <typename Iter, typename End, typename Geometry>
    void dispatch(Geometry & geom, boost::mpl::true_)
    {
        boost::fusion::at_c<1>(args_).add_path(geom);
    }

    template <typename Iter, typename End, typename Geometry>
    void dispatch(Geometry & geom, boost::mpl::false_)
    {
        typedef typename boost::mpl::deref<Iter>::type conv_tag;
        typedef typename detail::converter_traits<Geometry,conv_tag>::conv_type conv_type;
        typedef typename boost::mpl::next<Iter>::type Next;

        std::size_t index = boost::mpl::distance<Iter,End>::value - 1;
        if (vec_[index] == 1)
        {
            converter_fwd<boost::is_same<Geometry,conv_type>::value>::
                template forward<this_type,Geometry,args_type,conv_tag,Next,End>(*this,geom,args_);
        }
        else
        {
            converter_fwd<boost::mpl::true_::value>::
                template forward<this_type,Geometry,args_type,conv_tag,Next,End>(*this,geom,args_);
        }

    }

    template <typename Geometry>
    void apply(Geometry & geom)
    {
        typedef typename boost::mpl::begin<conv_types>::type begin;
        typedef typename boost::mpl::end  <conv_types>::type end;
        dispatch<begin,end,Geometry>(geom, boost::false_type());
    }

    boost::array<unsigned, boost::mpl::size<conv_types>::value> vec_;
    args_type args_;
};
}



template <typename B, typename R, typename S, typename T, typename P, typename A, typename C >
struct vertex_converter : private mapnik::noncopyable
{
    typedef C conv_types;
    typedef B bbox_type;
    typedef R rasterizer_type;
    typedef S symbolizer_type;
    typedef T trans_type;
    typedef P proj_trans_type;
    typedef A affine_trans_type;
    typedef typename boost::fusion::vector
    <
    bbox_type const&,
    rasterizer_type&,
    symbolizer_type const&,
    trans_type const&,
    proj_trans_type const&,
    affine_trans_type const&,
    double //scale-factor
    > args_type;

    vertex_converter(bbox_type const& b, rasterizer_type & ras,
                     symbolizer_type const& sym, trans_type & tr,
                     proj_trans_type const& prj_trans,
                     affine_trans_type const& affine_trans,
                     double scale_factor)
        : disp_(args_type(boost::cref(b), boost::ref(ras),
                          boost::cref(sym), boost::cref(tr),
                          boost::cref(prj_trans),
                          boost::cref(affine_trans),
                          scale_factor)) {}

    template <typename Geometry>
    void apply(Geometry & geom)
    {
        typedef Geometry geometry_type;
        disp_.template apply<geometry_type>(geom);
    }

    template <typename Conv>
    void set()
    {
        typedef typename boost::mpl::find<conv_types,Conv>::type iter;
        typedef typename boost::mpl::end<conv_types>::type end;
        std::size_t index = boost::mpl::distance<iter,end>::value - 1;
        if (index < disp_.vec_.size())
            disp_.vec_[index]=1;
    }

    template <typename Conv>
    void unset()
    {
        typedef typename boost::mpl::find<conv_types,Conv>::type iter;
        typedef typename boost::mpl::end<conv_types>::type end;
        std::size_t index = boost::mpl::distance<iter,end>::value - 1;
        if (index < disp_.vec_.size())
            disp_.vec_[index]=0;
    }


    detail::dispatcher<args_type,conv_types> disp_;
};

}

#endif // MAPNIK_VERTEX_CONVERTERS_HPP<|MERGE_RESOLUTION|>--- conflicted
+++ resolved
@@ -68,11 +68,8 @@
 struct transform_tag {};
 struct clip_line_tag {};
 struct clip_poly_tag {};
-<<<<<<< HEAD
 struct clipper_tag {};
-=======
 struct close_poly_tag {};
->>>>>>> f3e5c57e
 struct smooth_tag {};
 struct simplify_tag {};
 struct stroke_tag {};
@@ -193,7 +190,6 @@
 };
 
 template <typename T>
-<<<<<<< HEAD
 struct converter_traits<T,mapnik::clipper_tag>
 {
     typedef T geometry_type;
@@ -202,7 +198,7 @@
     static void setup(geometry_type & geom, Args const& args)
     {
         typename boost::mpl::at<Args,boost::mpl::int_<0> >::type box = boost::fusion::at_c<0>(args);
-        agg::path_storage * ps = new agg::path_storage(); // this will leak memory!
+        agg::path_storage * ps = new agg::path_storage(); // FIXME: this will leak memory!
         ps->move_to(box.minx(),box.miny());
         ps->line_to(box.minx(),box.maxy());
         ps->line_to(box.maxx(),box.maxy());
@@ -213,7 +209,7 @@
     }
 };
 
-=======
+template <typename T>
 struct converter_traits<T,mapnik::close_poly_tag>
 {
     typedef T geometry_type;
@@ -221,10 +217,9 @@
     template <typename Args>
     static void setup(geometry_type & geom, Args const& args)
     {
-        //
-    }
-};
->>>>>>> f3e5c57e
+        // no-op
+    }
+};
 
 template <typename T>
 struct converter_traits<T,mapnik::transform_tag>

/*****************************************************************************
 *
 * This file is part of Mapnik (c++ mapping toolkit)
 *
 * Copyright (C) 2011 Artem Pavlenko
 *
 * This library is free software; you can redistribute it and/or
 * modify it under the terms of the GNU Lesser General Public
 * License as published by the Free Software Foundation; either
 * version 2.1 of the License, or (at your option) any later version.
 *
 * This library is distributed in the hope that it will be useful,
 * but WITHOUT ANY WARRANTY; without even the implied warranty of
 * MERCHANTABILITY or FITNESS FOR A PARTICULAR PURPOSE.  See the GNU
 * Lesser General Public License for more details.
 *
 * You should have received a copy of the GNU Lesser General Public
 * License along with this library; if not, write to the Free Software
 * Foundation, Inc., 51 Franklin St, Fifth Floor, Boston, MA  02110-1301  USA
 *
 *****************************************************************************/

#ifndef MAPNIK_PROJECTION_HPP
#define MAPNIK_PROJECTION_HPP

// mapnik
#include <mapnik/config.hpp>
#include <mapnik/well_known_srs.hpp>

// boost
<<<<<<< HEAD
#if defined(MAPNIK_THREADSAFE) && PJ_VERSION < 480
#include <boost/thread/mutex.hpp>
#endif
=======
>>>>>>> cf11a27a
#include <boost/optional.hpp>

// stl
#include <string>
#include <stdexcept>

namespace mapnik {

class proj_init_error : public std::runtime_error
{
public:
    proj_init_error(std::string const& params)
        : std::runtime_error("failed to initialize projection with: '" + params + "'") {}
};

class MAPNIK_DECL projection
{
    friend class proj_transform;
public:

    explicit projection(std::string const& params = MAPNIK_LONGLAT_PROJ,
                        bool defer_proj_init = false);
    projection(projection const& rhs);
    ~projection();

    projection& operator=(projection const& rhs);
    bool operator==(const projection& other) const;
    bool operator!=(const projection& other) const;
    bool is_initialized() const;
    bool is_geographic() const;
    boost::optional<well_known_srs_e> well_known() const;
    std::string const& params() const;
<<<<<<< HEAD

=======
>>>>>>> cf11a27a
    void forward(double & x, double & y) const;
    void inverse(double & x,double & y) const;
    std::string expanded() const;
    void init_proj4() const;

private:
    void swap (projection& rhs);

private:
    std::string params_;
    bool defer_proj_init_;
    mutable bool is_geographic_;
    mutable void * proj_;
    mutable void * proj_ctx_;
<<<<<<< HEAD
#if defined(MAPNIK_THREADSAFE) && PJ_VERSION < 480
    static boost::mutex mutex_;
#endif
=======
>>>>>>> cf11a27a
};

}

#endif // MAPNIK_PROJECTION_HPP<|MERGE_RESOLUTION|>--- conflicted
+++ resolved
@@ -28,12 +28,6 @@
 #include <mapnik/well_known_srs.hpp>
 
 // boost
-<<<<<<< HEAD
-#if defined(MAPNIK_THREADSAFE) && PJ_VERSION < 480
-#include <boost/thread/mutex.hpp>
-#endif
-=======
->>>>>>> cf11a27a
 #include <boost/optional.hpp>
 
 // stl
@@ -66,10 +60,6 @@
     bool is_geographic() const;
     boost::optional<well_known_srs_e> well_known() const;
     std::string const& params() const;
-<<<<<<< HEAD
-
-=======
->>>>>>> cf11a27a
     void forward(double & x, double & y) const;
     void inverse(double & x,double & y) const;
     std::string expanded() const;
@@ -84,12 +74,6 @@
     mutable bool is_geographic_;
     mutable void * proj_;
     mutable void * proj_ctx_;
-<<<<<<< HEAD
-#if defined(MAPNIK_THREADSAFE) && PJ_VERSION < 480
-    static boost::mutex mutex_;
-#endif
-=======
->>>>>>> cf11a27a
 };
 
 }

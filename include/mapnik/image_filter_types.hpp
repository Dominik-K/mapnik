/*****************************************************************************
 *
 * This file is part of Mapnik (c++ mapping toolkit)
 *
 * Copyright (C) 2012 Artem Pavlenko
 *
 * This library is free software; you can redistribute it and/or
 * modify it under the terms of the GNU Lesser General Public
 * License as published by the Free Software Foundation; either
 * version 2.1 of the License, or (at your option) any later version.
 *
 * This library is distributed in the hope that it will be useful,
 * but WITHOUT ANY WARRANTY; without even the implied warranty of
 * MERCHANTABILITY or FITNESS FOR A PARTICULAR PURPOSE.  See the GNU
 * Lesser General Public License for more details.
 *
 * You should have received a copy of the GNU Lesser General Public
 * License along with this library; if not, write to the Free Software
 * Foundation, Inc., 51 Franklin St, Fifth Floor, Boston, MA  02110-1301  USA
 *
 *****************************************************************************/

#ifndef MAPNIK_IMAGE_FILTER_TYPES_HPP
#define MAPNIK_IMAGE_FILTER_TYPES_HPP

// mapnik
#include <mapnik/config.hpp>

// boost
#include <boost/variant/variant_fwd.hpp>

// stl
#include <vector>
#include <ostream>
#include <iterator>  // for std::back_insert_iterator

namespace mapnik { namespace filter {

struct blur {};
struct emboss {};
struct sharpen {};
struct edge_detect {};
struct sobel {};
struct gray {};
struct x_gradient {};
struct y_gradient {};
struct invert {};

struct agg_stack_blur
{
    agg_stack_blur(unsigned rx_, unsigned ry_)
        : rx(rx_),ry(ry_) {}
    unsigned rx;
    unsigned ry;
};

struct hsla
{
<<<<<<< HEAD
    hsla(std::string const& tinter)
        : tinter_(tinter) {}
    std::string tinter_;
=======
    hsla(std::string const& str)
    {
        // do something
    }
>>>>>>> 8f12da81
};

typedef boost::variant<filter::blur,
                       filter::gray,
                       filter::agg_stack_blur,
                       filter::emboss,
                       filter::sharpen,
                       filter::edge_detect,
                       filter::sobel,
                       filter::x_gradient,
                       filter::y_gradient,
                       filter::invert,
                       filter::hsla> filter_type;

inline std::ostream& operator<< (std::ostream& os, blur)
{
    os << "blur";
    return os;
}

inline std::ostream& operator<< (std::ostream& os, gray)
{
    os << "gray";
    return os;
}

inline std::ostream& operator<< (std::ostream& os, agg_stack_blur const& filter)
{
    os << "agg-stack-blur:" << filter.rx << ',' << filter.ry;
    return os;
}

inline std::ostream& operator<< (std::ostream& os, emboss)
{
    os << "emboss";
    return os;
}

inline std::ostream& operator<< (std::ostream& os, sharpen)
{
    os << "sharpen";
    return os;
}

inline std::ostream& operator<< (std::ostream& os, edge_detect)
{
    os << "edge-detect";
    return os;
}

inline std::ostream& operator<< (std::ostream& os, sobel)
{
    os << "sobel";
    return os;
}

inline std::ostream& operator<< (std::ostream& os, x_gradient)
{
    os << "x-gradient";
    return os;
}

inline std::ostream& operator<< (std::ostream& os, y_gradient)
{
    os << "y-gradient";
    return os;
}

inline std::ostream& operator<< (std::ostream& os, invert)
{
    os << "invert";
    return os;
}

inline std::ostream& operator<< (std::ostream& os, filter_type const& filter);

MAPNIK_DECL bool generate_image_filters(std::back_insert_iterator<std::string> & sink, std::vector<filter_type> const& v);

MAPNIK_DECL bool parse_image_filters(std::string const& filters, std::vector<filter_type>& image_filters);

}}

#endif // MAPNIK_IMAGE_FILTER_TYPES_HPP<|MERGE_RESOLUTION|>--- conflicted
+++ resolved
@@ -56,16 +56,9 @@
 
 struct hsla
 {
-<<<<<<< HEAD
     hsla(std::string const& tinter)
         : tinter_(tinter) {}
     std::string tinter_;
-=======
-    hsla(std::string const& str)
-    {
-        // do something
-    }
->>>>>>> 8f12da81
 };
 
 typedef boost::variant<filter::blur,

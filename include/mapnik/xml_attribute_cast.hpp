/*****************************************************************************
 *
 * This file is part of Mapnik (c++ mapping toolkit)
 *
 * Copyright (C) 2013 Artem Pavlenko
 *
 * This library is free software; you can redistribute it and/or
 * modify it under the terms of the GNU Lesser General Public
 * License as published by the Free Software Foundation; either
 * version 2.1 of the License, or (at your option) any later version.
 *
 * This library is distributed in the hope that it will be useful,
 * but WITHOUT ANY WARRANTY; without even the implied warranty of
 * MERCHANTABILITY or FITNESS FOR A PARTICULAR PURPOSE.  See the GNU
 * Lesser General Public License for more details.
 *
 * You should have received a copy of the GNU Lesser General Public
 * License along with this library; if not, write to the Free Software
 * Foundation, Inc., 51 Franklin St, Fifth Floor, Boston, MA  02110-1301  USA
 *
 *****************************************************************************/

#ifndef MAPNIK_XML_ATTRIBUTE_CAST_HPP
#define MAPNIK_XML_ATTRIBUTE_CAST_HPP

//mapnik
#include <mapnik/debug.hpp>
#include <mapnik/xml_tree.hpp>
#include <mapnik/enumeration.hpp>
#include <mapnik/boolean.hpp>
#include <mapnik/color_factory.hpp>
#include <mapnik/expression.hpp>

// boost
#include <boost/optional.hpp>
#include <boost/format.hpp>

// stl
#include <string>
#include <stdexcept>

namespace mapnik { namespace detail {

template <typename T>
struct do_xml_attribute_cast
{
    static inline boost::optional<T> xml_attribute_cast_impl(xml_tree const& /*tree*/, std::string const& /*source*/)
    {
        std::string err_msg = (boost::format("No conversion from std::string to %s") % typeid(T).name()).str();
        throw std::runtime_error(err_msg);
    }
};

// specialization for mapnik::boolean
template <>
struct do_xml_attribute_cast<mapnik::boolean>
{
    static inline boost::optional<mapnik::boolean> xml_attribute_cast_impl(xml_tree const& /*tree*/, std::string const& source)
    {
        bool result;
        if (mapnik::util::string2bool(source, result))
            return boost::optional<mapnik::boolean>(result);
        return boost::optional<mapnik::boolean>();
    }
};

// specialization for int
template <>
struct do_xml_attribute_cast<int>
{
    static inline boost::optional<int> xml_attribute_cast_impl(xml_tree const& /*tree*/, std::string const& source)
    {
        int result;
        if (mapnik::util::string2int(source, result))
            return boost::optional<int>(result);
        return boost::optional<int>();
    }
};

#ifdef BIGINT
// specialization for long long
template <>
struct do_xml_attribute_cast<long long>
{
    static inline boost::optional<long long> xml_attribute_cast_impl(xml_tree const& /*tree*/, std::string const& source)
    {
        int result;
        if (mapnik::util::string2int(source, result))
            return boost::optional<long long>(result);
        return boost::optional<long long>();
    }
};

#endif

// specialization for unsigned

template <>
struct do_xml_attribute_cast<unsigned>
{
    static inline boost::optional<unsigned> xml_attribute_cast_impl(xml_tree const& /*tree*/, std::string const& source)
    {
        int result;
        if (mapnik::util::string2int(source, result))
            return boost::optional<unsigned>(result);
        return boost::optional<unsigned>();
    }
};

// specialization for float
template <>
struct do_xml_attribute_cast<float>
{
    static inline boost::optional<float> xml_attribute_cast_impl(xml_tree const& /*tree*/, std::string const& source)
    {
        float result;
        if (mapnik::util::string2float(source, result))
            return boost::optional<float>(result);
        return boost::optional<float>();
    }
};

// specialization for double
template <>
struct do_xml_attribute_cast<double>
{
    static inline boost::optional<double> xml_attribute_cast_impl(xml_tree const& /*tree*/, std::string const& source)
    {
        double result;
        if (mapnik::util::string2double(source, result))
            return boost::optional<double>(result);
        return boost::optional<double>();
    }
};

// specialization for mapnik::enumeration<T,int>
template <typename T, int MAX>
struct do_xml_attribute_cast<mapnik::enumeration<T,MAX> >
{
    static inline boost::optional<mapnik::enumeration<T,MAX> > xml_attribute_cast_impl(xml_tree const& /*tree*/, std::string const& source)
    {
        typedef typename boost::optional<mapnik::enumeration<T,MAX> > result_type;
        try
        {
            mapnik::enumeration<T,MAX> e;
            e.from_string(source);
            return result_type(e);
        }
        catch (illegal_enum_value const& ex)
        {
            MAPNIK_LOG_ERROR(do_xml_attribute_cast) << ex.what();
            return result_type();
        }
    }
};

// specialization for mapnik::color
template <>
struct do_xml_attribute_cast<mapnik::color>
{
    static inline boost::optional<mapnik::color> xml_attribute_cast_impl(xml_tree const& tree, std::string const& source)
    {
        return parse_color(source);
    }
};

// specialization for std::string
template <>
struct do_xml_attribute_cast<std::string>
{
    static inline boost::optional<std::string> xml_attribute_cast_impl(xml_tree const& /*tree*/, std::string const& source)
    {
        return boost::optional<std::string>(source);
    }
};

// specialization for mapnik::expression_ptr
template <>
struct do_xml_attribute_cast<mapnik::expression_ptr>
{
    static inline boost::optional<mapnik::expression_ptr> xml_attribute_cast_impl(xml_tree const& tree, std::string const& source)
    {
        std::map<std::string,mapnik::expression_ptr>::const_iterator itr = tree.expr_cache_.find(source);
        if (itr != tree.expr_cache_.end())
        {
            return itr->second;
        }
        else
        {
<<<<<<< HEAD
            mapnik::expression_ptr expr = parse_expression(source);
            tree.expr_cache_.insert(std::move(std::make_pair(source,expr)));
=======
            mapnik::expression_ptr expr = parse_expression(source, tree.expr_grammar);
            tree.expr_cache_.insert(std::make_pair(source,expr));
>>>>>>> 33acec6d
            return expr;
        }
    }
};

} // end namespace detail

template <typename T>
boost::optional<T> xml_attribute_cast(xml_tree const& tree, std::string const& source)
{
    return detail::do_xml_attribute_cast<T>::xml_attribute_cast_impl(tree, source);
}

} // end namespace mapnik

#endif // MAPNIK_XML_ATTRIBUTE_CAST_HPP<|MERGE_RESOLUTION|>--- conflicted
+++ resolved
@@ -187,13 +187,8 @@
         }
         else
         {
-<<<<<<< HEAD
             mapnik::expression_ptr expr = parse_expression(source);
-            tree.expr_cache_.insert(std::move(std::make_pair(source,expr)));
-=======
-            mapnik::expression_ptr expr = parse_expression(source, tree.expr_grammar);
             tree.expr_cache_.insert(std::make_pair(source,expr));
->>>>>>> 33acec6d
             return expr;
         }
     }

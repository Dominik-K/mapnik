#!/usr/bin/env python
# -*- coding: utf-8 -*-

import mapnik
mapnik.logger.set_severity(mapnik.severity_type.None)

import sys
import os.path
from compare import compare, compare_grids, summary, fail

try:
    import json
except ImportError:
    import simplejson as json

visual_output_dir = "/tmp/mapnik-visual-images"

defaults = {
    'sizes': [(500, 100)]
}

sizes_many_in_big_range = [(800, 100), (600, 100), (400, 100),
    (300, 100), (250, 100), (150, 100), (100, 100)]

sizes_few_square = [(800, 800), (600, 600), (400, 400), (200, 200)]
sizes_many_in_small_range = [(490, 100), (495, 100), (497, 100), (498, 100),
    (499, 100), (500, 100), (501, 100), (502, 100), (505, 100), (510, 100)]

default_text_box = mapnik.Box2d(-0.05, -0.01, 0.95, 0.01)

dirname = os.path.dirname(__file__)

files = [
    {'name': "list", 'sizes': sizes_many_in_big_range,'bbox':default_text_box},
    {'name': "simple", 'sizes': sizes_many_in_big_range,'bbox':default_text_box},
    {'name': "lines-1", 'sizes': sizes_few_square,'bbox':default_text_box},
    {'name': "lines-2", 'sizes': sizes_few_square,'bbox':default_text_box},
    {'name': "lines-3", 'sizes': sizes_few_square,'bbox':default_text_box},
    {'name': "lines-4", 'sizes': sizes_few_square},
    {'name': "lines-5", 'sizes': sizes_few_square},
    {'name': "lines-6", 'sizes': sizes_few_square},
    {'name': "lines-shield", 'sizes': sizes_few_square,'bbox':default_text_box},
    {'name': "marker-multi-policy", 'sizes':[(600,400)]},
    {'name': "simple-E", 'bbox':mapnik.Box2d(-0.05, -0.01, 0.95, 0.01)},
    {'name': "simple-NE",'bbox':default_text_box},
    {'name': "simple-NW",'bbox':default_text_box},
    {'name': "simple-N",'bbox':default_text_box},
    {'name': "simple-SE",'bbox':default_text_box},
    {'name': "simple-SW",'bbox':default_text_box},
    {'name': "simple-S",'bbox':default_text_box},
    {'name': "simple-W",'bbox':default_text_box},
    {'name': "formatting-1",'bbox':default_text_box},
    {'name': "formatting-2",'bbox':default_text_box},
    {'name': "formatting-3",'bbox':default_text_box},
    {'name': "formatting-4",'bbox':default_text_box},
    {'name': "formatting", 'bbox':default_text_box},
    {'name': "expressionformat",'bbox':default_text_box},
    {'name': "shieldsymbolizer-1", 'sizes': sizes_many_in_small_range,'bbox':default_text_box},
    {'name': "rtl-point", 'sizes': [(200, 200)],'bbox':default_text_box},
    {'name': "jalign-auto", 'sizes': [(200, 200)],'bbox':default_text_box},
    {'name': "line-offset", 'sizes':[(900, 250)],'bbox': mapnik.Box2d(-5.192, 50.189, -5.174, 50.195)},
    {'name': "tiff-alpha-gdal", 'sizes':[(600,400)]},
    {'name': "tiff-alpha-broken-assoc-alpha-gdal", 'sizes':[(600,400)]},
    {'name': "tiff-alpha-gradient-gdal", 'sizes':[(600,400)]},
    {'name': "tiff-nodata-edge-gdal", 'sizes':[(600,400)]},
    {'name': "tiff-opaque-edge-gdal", 'sizes':[(256,256)]},
    {'name': "tiff-opaque-edge-gdal2", 'sizes':[(600,400)]},
    {'name': "tiff-opaque-edge-raster2", 'sizes':[(600,400)]},
<<<<<<< HEAD
    {'name': "shieldsymbolizer-2"},
    {'name': "shieldsymbolizer-3"},
    {'name': "shieldsymbolizer-4"},    
    {'name': "orientation", 'sizes': [(800, 200)]},
    {'name': "hb-fontsets", 'sizes': [(800, 200)]},
    {'name': "charspacing", 'sizes': [(200, 400)]},
    {'name': "line_break", 'sizes': [(800, 800)]},
=======
    # https://github.com/mapnik/mapnik/issues/1520
    # commented because these are not critical failures
    #{'name': "tiff-alpha-raster", 'sizes':[(600,400)]},
    #{'name': "tiff-alpha-broken-assoc-alpha-raster", 'sizes':[(600,400)]},
    #{'name': "tiff-nodata-edge-raster", 'sizes':[(600,400)]},
    #{'name': "tiff-opaque-edge-raster", 'sizes':[(256,256)]},
>>>>>>> 57aa6dd0
    ]

def render(filename, width, height, bbox, quiet=False):
    m = mapnik.Map(width, height)
    expected = os.path.join(dirname, "images", '%s-%d-reference.png' % (filename, width))
    actual = '%s-%d' % (filename, width)
    try:
        mapnik.load_map(m, os.path.join(dirname, "styles", "%s.xml" % filename), False)
        if bbox is not None:
            m.zoom_to_box(bbox)
        else:
            m.zoom_all()
    except Exception, e:
        sys.stderr.write(e.message + '\n')
        fail(actual,expected,str(e.message))
        return
    actual_agg = os.path.join(visual_output_dir, '%s-agg.png' % actual)
    if not quiet:
        print "\"%s\" with size %dx%d with agg..." % (filename, width, height),
    try:
        mapnik.render_to_file(m, actual_agg)
        if not os.path.exists(expected):
            # generate it on the fly
            fail(actual_agg,expected,None)
        else:
            diff = compare(actual_agg, expected, threshold=1, alpha=True)
            if not quiet:
                if diff > 0:
                    print '\x1b[31m✘\x1b[0m (\x1b[34m%u different pixels\x1b[0m)' % diff
                else:
                    print '\x1b[32m✓\x1b[0m'
    except Exception, e:
        sys.stderr.write(e.message + '\n')
        fail(actual_agg,expected,str(e.message))
    if 'tiff' in actual or 'marker' in actual:
        actual_cairo = os.path.join(visual_output_dir, '%s-cairo.png' % actual)
        if not quiet:
            print "\"%s\" with size %dx%d with cairo..." % (filename, width, height),
        try:
            mapnik.render_to_file(m, actual_cairo,'ARGB32')
            if not os.path.exists(expected):
                pass # will have been generated by agg test
            else:
                # cairo and agg differ in alpha for reasons unknown, so don't test it for now
                diff = compare(actual_cairo, expected, threshold=1, alpha=False)
                if not quiet:
                    if diff > 0:
                        print '\x1b[31m✘\x1b[0m (\x1b[34m%u different pixels\x1b[0m)' % diff
                    else:
                        print '\x1b[32m✓\x1b[0m'
        except Exception, e:
            sys.stderr.write(e.message + '\n')
            fail(actual_cairo,expected,str(e.message))
    if True:
        expected_grid = os.path.join(dirname, "grids", '%s-%d-reference.json' % (filename, width))
        actual_grid = os.path.join(visual_output_dir, '%s-grid.json' % actual)
        if not quiet:
            print "\"%s\" with size %dx%d with grid..." % (filename, width, height),
        try:
            grid = mapnik.Grid(m.width,m.height)
            mapnik.render_layer(m,grid,layer=0)
            utf1 = grid.encode('utf',resolution=4)
            open(actual_grid,'wb').write(json.dumps(utf1))
            if not os.path.exists(expected_grid):
                # generate it on the fly
                fail(actual_grid,expected_grid,None)
            else:
                diff = compare_grids(actual_grid, expected_grid, threshold=1, alpha=False)
                if not quiet:
                    if diff > 0:
                        print '\x1b[31m✘\x1b[0m (\x1b[34m%u different pixels\x1b[0m)' % diff
                    else:
                        print '\x1b[32m✓\x1b[0m'
        except Exception, e:
            sys.stderr.write(e.message + '\n')
            fail(actual_grid,expected,str(e.message))
    return m

if __name__ == "__main__":
    if '-q' in sys.argv:
       quiet = True
       sys.argv.remove('-q')
    else:
       quiet = False

    if len(sys.argv) <= 1:
        active = files
    elif len(sys.argv) == 2:
        active = [{"name": sys.argv[1], "sizes": sizes_few_square}]
    elif len(sys.argv) > 2:
        active = []
        if sys.argv[1] == "-s":
            name = sys.argv[2]
            for f in files:
                if f['name'] == name:
                    active.append(f)
        else:
            for name in sys.argv[1:]:
                active.append({"name": name})

    if not os.path.exists(visual_output_dir):
        os.makedirs(visual_output_dir)

    if 'osm' in mapnik.DatasourceCache.plugin_names():
        for f in active:
            config = dict(defaults)
            config.update(f)
            for size in config['sizes']:
                m = render(config['name'], size[0], size[1], config.get('bbox'), quiet=quiet)
            mapnik.save_map(m, os.path.join(dirname, 'xml_output', "%s-out.xml" % config['name']))

        summary(generate=True)<|MERGE_RESOLUTION|>--- conflicted
+++ resolved
@@ -66,7 +66,12 @@
     {'name': "tiff-opaque-edge-gdal", 'sizes':[(256,256)]},
     {'name': "tiff-opaque-edge-gdal2", 'sizes':[(600,400)]},
     {'name': "tiff-opaque-edge-raster2", 'sizes':[(600,400)]},
-<<<<<<< HEAD
+    # https://github.com/mapnik/mapnik/issues/1520
+    # commented because these are not critical failures
+    #{'name': "tiff-alpha-raster", 'sizes':[(600,400)]},
+    #{'name': "tiff-alpha-broken-assoc-alpha-raster", 'sizes':[(600,400)]},
+    #{'name': "tiff-nodata-edge-raster", 'sizes':[(600,400)]},
+    #{'name': "tiff-opaque-edge-raster", 'sizes':[(256,256)]},
     {'name': "shieldsymbolizer-2"},
     {'name': "shieldsymbolizer-3"},
     {'name': "shieldsymbolizer-4"},    
@@ -74,14 +79,6 @@
     {'name': "hb-fontsets", 'sizes': [(800, 200)]},
     {'name': "charspacing", 'sizes': [(200, 400)]},
     {'name': "line_break", 'sizes': [(800, 800)]},
-=======
-    # https://github.com/mapnik/mapnik/issues/1520
-    # commented because these are not critical failures
-    #{'name': "tiff-alpha-raster", 'sizes':[(600,400)]},
-    #{'name': "tiff-alpha-broken-assoc-alpha-raster", 'sizes':[(600,400)]},
-    #{'name': "tiff-nodata-edge-raster", 'sizes':[(600,400)]},
-    #{'name': "tiff-opaque-edge-raster", 'sizes':[(256,256)]},
->>>>>>> 57aa6dd0
     ]
 
 def render(filename, width, height, bbox, quiet=False):

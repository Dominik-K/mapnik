/*****************************************************************************
 *
 * This file is part of Mapnik (c++ mapping toolkit)
 *
 * Copyright (C) 2011 Artem Pavlenko
 *
 * This library is free software; you can redistribute it and/or
 * modify it under the terms of the GNU Lesser General Public
 * License as published by the Free Software Foundation; either
 * version 2.1 of the License, or (at your option) any later version.
 *
 * This library is distributed in the hope that it will be useful,
 * but WITHOUT ANY WARRANTY; without even the implied warranty of
 * MERCHANTABILITY or FITNESS FOR A PARTICULAR PURPOSE.  See the GNU
 * Lesser General Public License for more details.
 *
 * You should have received a copy of the GNU Lesser General Public
 * License along with this library; if not, write to the Free Software
 * Foundation, Inc., 51 Franklin St, Fifth Floor, Boston, MA  02110-1301  USA
 *
 *****************************************************************************/

// mapnik
#include <mapnik/debug.hpp>
#include <mapnik/load_map.hpp>
#include <mapnik/xml_tree.hpp>
#include <mapnik/version.hpp>
#include <mapnik/image_compositing.hpp>
#include <mapnik/image_scaling.hpp>
#include <mapnik/color.hpp>
#include <mapnik/color_factory.hpp>
#include <mapnik/symbolizer.hpp>
#include <mapnik/feature_type_style.hpp>
#include <mapnik/layer.hpp>
#include <mapnik/datasource_cache.hpp>
#include <mapnik/font_engine_freetype.hpp>
#include <mapnik/font_set.hpp>
#include <mapnik/xml_loader.hpp>
#include <mapnik/expression.hpp>
#include <mapnik/parse_path.hpp>
#include <mapnik/parse_transform.hpp>
#include <mapnik/raster_colorizer.hpp>
#include <mapnik/svg/svg_path_parser.hpp>
#include <mapnik/text_placements/registry.hpp>
#include <mapnik/text_placements/dummy.hpp>
#include <mapnik/symbolizer.hpp>
#include <mapnik/rule.hpp>
#include <mapnik/config_error.hpp>
#include <mapnik/util/dasharray_parser.hpp>
#include <mapnik/util/conversions.hpp>
#include <mapnik/marker_cache.hpp>

// boost
#include <boost/optional.hpp>
#include <boost/algorithm/string.hpp>
#include <boost/algorithm/string/trim.hpp>
#include <boost/tokenizer.hpp>
#include <boost/property_tree/ptree.hpp>
#include <boost/property_tree/xml_parser.hpp>
#include <boost/static_assert.hpp>
#include <boost/filesystem/operations.hpp>

// agg
#include "agg_trans_affine.h"

// stl
#include <iostream>
#include <sstream>

using boost::tokenizer;

using std::endl;

namespace mapnik
{
using boost::optional;

class map_parser : boost::noncopyable {
public:
    map_parser(bool strict, std::string const& filename = "") :
        strict_(strict),
        filename_(filename),
        relative_to_xml_(true),
        font_manager_(font_engine_)
    {}

    void parse_map(Map & map, xml_node const& sty, std::string const& base_path);
private:
    void parse_map_include(Map & map, xml_node const& include);
    void parse_style(Map & map, xml_node const& sty);
    void parse_layer(Map & map, xml_node const& lay);
    void parse_symbolizer_base(symbolizer_base &sym, xml_node const& pt);

    void parse_fontset(Map & map, xml_node const & fset);
    bool parse_font(font_set & fset, xml_node const& f);

    void parse_rule(feature_type_style & style, xml_node const & r);

    void parse_point_symbolizer(rule & rule, xml_node const& sym);
    void parse_line_pattern_symbolizer(rule & rule, xml_node const& sym);
    void parse_polygon_pattern_symbolizer(rule & rule, xml_node const& sym);
    void parse_text_symbolizer(rule & rule, xml_node const& sym);
    void parse_shield_symbolizer(rule & rule, xml_node const& sym);
    void parse_line_symbolizer(rule & rule, xml_node const& sym);
    void parse_polygon_symbolizer(rule & rule, xml_node const& sym);
    void parse_building_symbolizer(rule & rule, xml_node const& sym);
    void parse_raster_symbolizer(rule & rule, xml_node const& sym);
    void parse_markers_symbolizer(rule & rule, xml_node const& sym);

    void parse_raster_colorizer(raster_colorizer_ptr const& rc, xml_node const& node);
    bool parse_stroke(stroke & strk, xml_node const & sym);

    void ensure_font_face(std::string const& face_name);
    void find_unused_nodes(xml_node const& root);
    void find_unused_nodes_recursive(xml_node const& node, std::stringstream &error_text);


    std::string ensure_relative_to_xml(boost::optional<std::string> opt_path);
    void ensure_exists(std::string const& file_path);
    boost::optional<color> get_opt_color_attr(boost::property_tree::ptree const& node,
                                              std::string const& name);

    bool strict_;
    std::string filename_;
    bool relative_to_xml_;
    std::map<std::string,parameters> datasource_templates_;
    freetype_engine font_engine_;
    face_manager<freetype_engine> font_manager_;
    std::map<std::string,std::string> file_sources_;
    std::map<std::string,font_set> fontsets_;
};

//#include <mapnik/internal/dump_xml.hpp>
void load_map(Map & map, std::string const& filename, bool strict)
{
    // TODO - use xml encoding?
    xml_tree tree("utf8");
    tree.set_filename(filename);
    read_xml(filename, tree.root());
    map_parser parser(strict, filename);
    parser.parse_map(map, tree.root(), "");
    //dump_xml(tree.root());
}

void load_map_string(Map & map, std::string const& str, bool strict, std::string base_path)
{
    // TODO - use xml encoding?
    xml_tree tree("utf8");
    if (!base_path.empty())
        read_xml_string(str, tree.root(), base_path); // accept base_path passed into function
    else
        read_xml_string(str, tree.root(), map.base_path()); // default to map base_path
    map_parser parser(strict, base_path);
    parser.parse_map(map, tree.root(), base_path);
}

void map_parser::parse_map(Map & map, xml_node const& pt, std::string const& base_path)
{
    try
    {
        xml_node const& map_node = pt.get_child("Map");
        try
        {
            // Check if relative paths should be interpreted as relative to/from XML location
            // Default is true, and map_parser::ensure_relative_to_xml will be called to modify path
            optional<boolean> paths_from_xml = map_node.get_opt_attr<boolean>("paths-from-xml");
            if (paths_from_xml)
            {
                relative_to_xml_ = *paths_from_xml;
            }

            optional<std::string> base_path_from_xml = map_node.get_opt_attr<std::string>("base");
            if (!base_path.empty())
            {
                map.set_base_path(base_path);
            }
            else if (base_path_from_xml)
            {
                map.set_base_path(*base_path_from_xml);
            }
            else
            {
                boost::filesystem::path xml_path(filename_);
                // TODO - should we make this absolute?
#if (BOOST_FILESYSTEM_VERSION == 3)
                std::string base = xml_path.parent_path().string();
#else // v2
                std::string base = xml_path.branch_path().string();
#endif

                map.set_base_path(base);
            }

            optional<color> bgcolor = map_node.get_opt_attr<color>("background-color");
            if (bgcolor)
            {
                map.set_background(*bgcolor);
            }

            optional<std::string> image_filename = map_node.get_opt_attr<std::string>("background-image");
            if (image_filename)
            {
                map.set_background_image(ensure_relative_to_xml(image_filename));
            }

            map.set_srs(map_node.get_attr("srs", map.srs()));

            optional<unsigned> buffer_size = map_node.get_opt_attr<unsigned>("buffer-size");
            if (buffer_size)
            {
                map.set_buffer_size(*buffer_size);
            }

            optional<std::string> maximum_extent = map_node.get_opt_attr<std::string>("maximum-extent");
            if (maximum_extent)
            {
                box2d<double> box;
                if (box.from_string(*maximum_extent))
                {
                    map.set_maximum_extent(box);
                }
                else
                {
                    std::ostringstream s_err;
                    s_err << "failed to parse Map maximum-extent '" << *maximum_extent << "'";
                    if (strict_)
                    {
                        throw config_error(s_err.str());
                    }
                    else
                    {
                        MAPNIK_LOG_ERROR(load_map) << "map_parser: " << s_err.str();
                    }
                }
            }

            optional<std::string> font_directory = map_node.get_opt_attr<std::string>("font-directory");
            if (font_directory)
            {
                if (!freetype_engine::register_fonts(ensure_relative_to_xml(font_directory), false))
                {
                    if (strict_)
                    {
                        throw config_error(std::string("Failed to load fonts from: ") + *font_directory);
                    }
                }
            }

            optional<std::string> min_version_string = map_node.get_opt_attr<std::string>("minimum-version");

            if (min_version_string)
            {
                boost::char_separator<char> sep(".");
                boost::tokenizer<boost::char_separator<char> > tokens(*min_version_string, sep);
                unsigned i = 0;
                bool success = false;
                int n[3];
                for (boost::tokenizer<boost::char_separator<char> >::iterator beg = tokens.begin();
                     beg != tokens.end(); ++beg)
                {
                    std::string item(*beg);
                    boost::trim(item);
                    if (!mapnik::util::string2int(item,n[i]))
                    {
                        throw config_error(std::string("Invalid version string encountered: '")
                            + *beg + "' in '" + *min_version_string + "'");

                        break;
                    }
                    if (i==2)
                    {
                        success = true;
                        break;
                    }
                    ++i;
                }
                if (success)
                {
                    int min_version = (n[0] * 100000) + (n[1] * 100) + (n[2]);
                    if (min_version > MAPNIK_VERSION)
                    {
                        throw config_error(std::string("This map uses features only present in Mapnik version ") + *min_version_string + " and newer");
                    }

                }

            }
        }
        catch (const config_error & ex)
        {
            ex.append_context(map_node);
            throw;
        }

        parse_map_include(map, map_node);
    }
    catch (node_not_found const&)
    {
        throw config_error("Not a map file. Node 'Map' not found.");
    }
    find_unused_nodes(pt);
}

void map_parser::parse_map_include(Map & map, xml_node const& include)
{
    try
    {
        xml_node::const_iterator itr = include.begin();
        xml_node::const_iterator end = include.end();

        for (; itr != end; ++itr)
        {
            if (itr->is_text()) continue;
            if (itr->is("Include"))
            {
                parse_map_include(map, *itr);
            }
            else if (itr->is("Style"))
            {
                parse_style(map, *itr);
            }
            else if (itr->is("Layer"))
            {
                parse_layer(map, *itr);
            }
            else if (itr->is("FontSet"))
            {
                parse_fontset(map, *itr);
            }
            else if (itr->is("FileSource"))
            {
                std::string name = itr->get_attr<std::string>("name");
                std::string value = itr->get_text();
                file_sources_[name] = value;
            }
            else if (itr->is("Datasource"))
            {
                std::string name = itr->get_attr("name", std::string("Unnamed"));
                parameters params;
                xml_node::const_iterator paramIter = itr->begin();
                xml_node::const_iterator endParam = itr->end();
                for (; paramIter != endParam; ++paramIter)
                {
                    if (paramIter->is("Parameter"))
                    {
                        std::string name = paramIter->get_attr<std::string>("name");
                        std::string value = paramIter->get_text();
                        params[name] = value;
                    }
                }
                datasource_templates_[name] = params;
            }
            else if (itr->is("Parameters"))
            {
                std::string name = itr->get_attr("name", std::string("Unnamed"));
                parameters & params = map.get_extra_parameters();
                xml_node::const_iterator paramIter = itr->begin();
                xml_node::const_iterator endParam = itr->end();
                for (; paramIter != endParam; ++paramIter)
                {
                    if (paramIter->is("Parameter"))
                    {
                        std::string name = paramIter->get_attr<std::string>("name");
                        bool is_string = true;
                        boost::optional<std::string> type = paramIter->get_opt_attr<std::string>("type");
                        if (type)
                        {
                            if (*type == "int")
                            {
                                is_string = false;
                                int value = paramIter->get_value<int>();
                                params[name] = value;
                            }
                            else if (*type == "float")
                            {
                                is_string = false;
                                double value = paramIter->get_value<double>();
                                params[name] = value;
                            }
                        }

                        if (is_string)
                        {
                            std::string value = paramIter->get_text();
                            params[name] = value;
                        }
                    }
                }
            }
        }
    } catch (const config_error & ex) {
        ex.append_context(include);
        throw;
    }
}

void map_parser::parse_style(Map & map, xml_node const& sty)
{
    std::string name("<missing name>");
    try
    {
        name = sty.get_attr<std::string>("name");
        feature_type_style style;

        filter_mode_e filter_mode = sty.get_attr<filter_mode_e>("filter-mode", FILTER_ALL);
        style.set_filter_mode(filter_mode);

        // compositing
        optional<std::string> comp_op_name = sty.get_opt_attr<std::string>("comp-op");
        if (comp_op_name)
        {
            optional<composite_mode_e> comp_op = comp_op_from_string(*comp_op_name);
            if (comp_op)
            {
                style.set_comp_op(*comp_op);
            }
            else
            {
                throw config_error("failed to parse comp-op: '" + *comp_op_name + "'");
            }
        }

        optional<float> opacity = sty.get_opt_attr<float>("opacity");
        if (opacity)
        {
            style.set_opacity(*opacity);
        }

        // image filters
        optional<std::string> filters = sty.get_opt_attr<std::string>("image-filters");
        if (filters)
        {
            std::string filter_mode = *filters;
            std::string::const_iterator itr = filter_mode.begin();
            std::string::const_iterator end = filter_mode.end();
            bool result = boost::spirit::qi::phrase_parse(itr,end,
                                                          sty.get_tree().image_filters_grammar,
                                                          boost::spirit::qi::ascii::space,
                                                          style.image_filters());
            if (!result || itr!=end)
            {
                throw config_error("failed to parse image-filters: '" + std::string(itr,end) + "'");
            }
        }

        // direct image filters (applied directly on main image buffer
        // TODO : consider creating a separate XML node e.g
        // <ImageFilter name="myfilter" op="blur emboss"/>
        //
        optional<std::string> direct_filters = sty.get_opt_attr<std::string>("direct-image-filters");
        if (direct_filters)
        {
            std::string filter_mode = *direct_filters;
            std::string::const_iterator itr = filter_mode.begin();
            std::string::const_iterator end = filter_mode.end();
            bool result = boost::spirit::qi::phrase_parse(itr,end,
                                                          sty.get_tree().image_filters_grammar,
                                                          boost::spirit::qi::ascii::space,
                                                          style.direct_image_filters());
            if (!result || itr!=end)
            {
                throw config_error("failed to parse direct-image-filters: '" + std::string(itr,end) + "'");
            }
        }

        // rules
        xml_node::const_iterator ruleIter = sty.begin();
        xml_node::const_iterator endRule = sty.end();

        for (; ruleIter!=endRule; ++ruleIter)
        {
            if (ruleIter->is("Rule"))
            {
                parse_rule(style, *ruleIter);
            }
        }

        map.insert_style(name, style);
    } catch (const config_error & ex) {
        ex.append_context(std::string("in style '") + name + "'", sty);
        throw;
    }
}

void map_parser::parse_fontset(Map & map, xml_node const& fset)
{
    std::string name("<missing name>");
    try
    {
        name = fset.get_attr<std::string>("name");
        font_set fontset(name);
        xml_node::const_iterator itr = fset.begin();
        xml_node::const_iterator end = fset.end();

        bool success = false;
        for (; itr != end; ++itr)
        {
            if (itr->is("Font"))
            {
                if (parse_font(fontset, *itr))
                {
                    success = true;
                }
            }
        }

        // if not at least one face-name is valid
        if (!success)
        {
            throw mapnik::config_error("no valid fonts could be loaded");
        }

        map.insert_fontset(name, fontset);

        // XXX Hack because map object isn't accessible by text_symbolizer
        // when it's parsed
        fontsets_.insert(pair<std::string, font_set>(name, fontset));
    }
    catch (const config_error & ex)
    {
        ex.append_context(std::string("in FontSet '") + name + "'", fset);
        throw;
    }
}

bool map_parser::parse_font(font_set &fset, xml_node const& f)
{
    optional<std::string> face_name = f.get_opt_attr<std::string>("face-name");
    if (face_name)
    {
        face_ptr face = font_manager_.get_face(*face_name);
        if (face)
        {
            fset.add_face_name(*face_name);
            return true;
        }
        else if (strict_)
        {
            throw config_error("Failed to find font face '" +
                               *face_name + "'");
        }
    }
    else
    {
        throw config_error("Must have 'face-name' set", f);
    }
    return false;
}

void map_parser::parse_layer(Map & map, xml_node const& node)
{
    std::string name;
    try
    {
        name = node.get_attr("name", std::string("Unnamed"));

        // XXX if no projection is given inherit from map? [DS]
        std::string srs = node.get_attr("srs", map.srs());

        layer lyr(name, srs);

        optional<boolean> status = node.get_opt_attr<boolean>("status");
        if (status)
        {
            lyr.set_active(* status);
        }

        optional<double> min_zoom = node.get_opt_attr<double>("minzoom");
        if (min_zoom)
        {
            lyr.set_min_zoom(* min_zoom);
        }


        optional<double> max_zoom = node.get_opt_attr<double>("maxzoom");
        if (max_zoom)
        {
            lyr.set_max_zoom(* max_zoom);
        }

        optional<boolean> queryable = node.get_opt_attr<boolean>("queryable");
        if (queryable)
        {
            lyr.set_queryable(* queryable);
        }

        optional<boolean> clear_cache =
            node.get_opt_attr<boolean>("clear-label-cache");
        if (clear_cache)
        {
            lyr.set_clear_label_cache(* clear_cache);
        }

        optional<boolean> cache_features =
            node.get_opt_attr<boolean>("cache-features");
        if (cache_features)
        {
            lyr.set_cache_features(* cache_features);
        }

        optional<std::string> group_by =
            node.get_opt_attr<std::string>("group-by");
        if (group_by)
        {
            lyr.set_group_by(* group_by);
        }

        optional<unsigned> buffer_size = node.get_opt_attr<unsigned>("buffer-size");
        if (buffer_size)
        {
            lyr.set_buffer_size(*buffer_size);
        }

        optional<std::string> maximum_extent = node.get_opt_attr<std::string>("maximum-extent");
        if (maximum_extent)
        {
            box2d<double> box;
            if (box.from_string(*maximum_extent))
            {
                lyr.set_maximum_extent(box);
            }
            else
            {
                    std::ostringstream s_err;
                    s_err << "failed to parse Layer maximum-extent '" << *maximum_extent << "' for '" << name << "'";
                    if (strict_)
                    {
                        throw config_error(s_err.str());
                    }
                    else
                    {
                        MAPNIK_LOG_ERROR(load_map) << "map_parser: " << s_err.str();
                    }
            }
        }

        xml_node::const_iterator child = node.begin();
        xml_node::const_iterator end = node.end();

        for(; child != end; ++child)
        {

            if (child->is("StyleName"))
            {
                std::string style_name = child->get_text();
                if (style_name.empty())
                {
                    std::ostringstream ss;
                    ss << "StyleName is empty in Layer: '" << lyr.name() << "'";
                    if (strict_)
                    {
                        throw config_error(ss.str());
                    }
                    else
                    {
                        MAPNIK_LOG_WARN(load_map) << "map_parser: " << ss.str();
                    }
                }
                else
                {
                    lyr.add_style(style_name);
                }
            }
            else if (child->is("Datasource"))
            {
                parameters params;
                optional<std::string> base = child->get_opt_attr<std::string>("base");
                if(base)
                {
                    std::map<std::string,parameters>::const_iterator base_itr = datasource_templates_.find(*base);
                    if (base_itr!=datasource_templates_.end())
                        params = base_itr->second;
                }

                xml_node::const_iterator paramIter = child->begin();
                xml_node::const_iterator endParam = child->end();
                for (; paramIter != endParam; ++paramIter)
                {
                    if (paramIter->is("Parameter"))
                    {
                        std::string name = paramIter->get_attr<std::string>("name");
                        std::string value = paramIter->get_text();
                        params[name] = value;
                    }
                }

                boost::optional<std::string> base_param = params.get<std::string>("base");
                boost::optional<std::string> file_param = params.get<std::string>("file");

                if (base_param){
                    params["base"] = ensure_relative_to_xml(base_param);
                }

                else if (file_param){
                    params["file"] = ensure_relative_to_xml(file_param);
                }

                //now we are ready to create datasource
                try
                {
                    boost::shared_ptr<datasource> ds =
                        datasource_cache::instance().create(params);
                    lyr.set_datasource(ds);
                }
                catch (std::exception const& ex)
                {
                    throw config_error(ex.what());
                }
                catch (...)
                {
                    throw config_error("Unknown exception occured attempting to create datasoure for layer '" + lyr.name() + "'");
                }
            }
        }
        map.addLayer(lyr);
    }
    catch (const config_error & ex)
    {
        if (!name.empty())
        {
            ex.append_context(std::string(" encountered during parsing of layer '") + name + "'", node);
        }
        throw;
    }
}

void map_parser::parse_rule(feature_type_style & style, xml_node const& r)
{
    std::string name;
    try
    {
        name = r.get_attr("name", std::string());
        rule rule(name);

        xml_node const* child = r.get_opt_child("Filter");
        if (child)
        {
            rule.set_filter(child->get_value<expression_ptr>());
        }

        if (r.has_child("ElseFilter"))
        {
            rule.set_else(true);
        }

        if (r.has_child("AlsoFilter"))
        {
            rule.set_also(true);
        }

        child = r.get_opt_child("MinScaleDenominator");
        if (child)
        {
            rule.set_min_scale(child->get_value<double>());
        }

        child = r.get_opt_child("MaxScaleDenominator");
        if (child)
        {
            rule.set_max_scale(child->get_value<double>());
        }

        xml_node::const_iterator symIter = r.begin();
        xml_node::const_iterator endSym = r.end();

        for(;symIter != endSym; ++symIter)
        {

            if (symIter->is("PointSymbolizer"))
            {
                parse_point_symbolizer(rule, *symIter);
            }
            else if (symIter->is("LinePatternSymbolizer"))
            {
                parse_line_pattern_symbolizer(rule, *symIter);
            }
            else if (symIter->is("PolygonPatternSymbolizer"))
            {
                parse_polygon_pattern_symbolizer(rule, *symIter);
            }
            else if (symIter->is("TextSymbolizer"))
            {
                parse_text_symbolizer(rule, *symIter);
            }
            else if (symIter->is("ShieldSymbolizer"))
            {
                parse_shield_symbolizer(rule, *symIter);
            }
            else if (symIter->is("LineSymbolizer"))
            {
                parse_line_symbolizer(rule, *symIter);
            }
            else if (symIter->is("PolygonSymbolizer"))
            {
                parse_polygon_symbolizer(rule, *symIter);
            }
            else if (symIter->is("BuildingSymbolizer"))
            {
                parse_building_symbolizer(rule, *symIter);
            }
            else if (symIter->is("RasterSymbolizer"))
            {
                parse_raster_symbolizer(rule, *symIter);
            }
            else if (symIter->is("MarkersSymbolizer"))
            {
                parse_markers_symbolizer(rule, *symIter);
            }
        }
        style.add_rule(rule);

    }
    catch (const config_error & ex)
    {
        if (!name.empty())
        {
            ex.append_context(std::string("in rule '") + name + "'", r);
        }
        throw;
    }
}

void map_parser::parse_symbolizer_base(symbolizer_base &sym, xml_node const &pt)
{
    optional<std::string> comp_op_name = pt.get_opt_attr<std::string>("comp-op");
    if (comp_op_name)
    {
        optional<composite_mode_e> comp_op = comp_op_from_string(*comp_op_name);
        if (comp_op)
        {
            sym.set_comp_op(*comp_op);
        }
        else
        {
            throw config_error("failed to parse comp-op: '" + *comp_op_name + "'");
        }
    }

    optional<std::string> geometry_transform_wkt = pt.get_opt_attr<std::string>("geometry-transform");
    if (geometry_transform_wkt)
    {
        mapnik::transform_list_ptr tl = boost::make_shared<mapnik::transform_list>();
        if (!mapnik::parse_transform(*tl, *geometry_transform_wkt, pt.get_tree().transform_expr_grammar))
        {
            std::stringstream ss;
            ss << "Could not parse transform from '" << *geometry_transform_wkt
               << "', expected transform attribute";
            throw config_error(ss.str());
        }
        sym.set_transform(tl);
    }

    optional<boolean> clip = pt.get_opt_attr<boolean>("clip");
    if (clip) sym.set_clip(*clip);

    // simplify algorithm
    optional<std::string> simplify_algorithm_name = pt.get_opt_attr<std::string>("simplify-algorithm");
    if (simplify_algorithm_name)
    {
        optional<simplify_algorithm_e> simplify_algorithm = simplify_algorithm_from_string(*simplify_algorithm_name);
        if (simplify_algorithm)
        {
            sym.set_simplify_algorithm(*simplify_algorithm);
        }
        else
        {
            throw config_error("failed to parse simplify-algorithm: '" + *simplify_algorithm_name + "'");
        }
    }

    // simplify value
    optional<double> simplify_tolerance = pt.get_opt_attr<double>("simplify-tolerance");
    if (simplify_tolerance) sym.set_simplify_tolerance(*simplify_tolerance);

    // smooth value
    optional<double> smooth = pt.get_opt_attr<double>("smooth");
    if (smooth) sym.set_smooth(*smooth);
}

void map_parser::parse_point_symbolizer(rule & rule, xml_node const & sym)
{
    try
    {
        optional<std::string> file = sym.get_opt_attr<std::string>("file");
        optional<std::string> base = sym.get_opt_attr<std::string>("base");
        optional<boolean> allow_overlap = sym.get_opt_attr<boolean>("allow-overlap");
        optional<boolean> ignore_placement = sym.get_opt_attr<boolean>("ignore-placement");
        optional<float> opacity = sym.get_opt_attr<float>("opacity");

        point_symbolizer symbol;
        if (allow_overlap)
        {
            symbol.set_allow_overlap(* allow_overlap);
        }
        if (opacity)
        {
            symbol.set_opacity(* opacity);
        }
        if (ignore_placement)
        {
            symbol.set_ignore_placement(* ignore_placement);
        }
        point_placement_e placement =
            sym.get_attr<point_placement_e>("placement", symbol.get_point_placement());
        symbol.set_point_placement(placement);

        if (file && !file->empty())
        {
            if(base)
            {
                std::map<std::string,std::string>::const_iterator itr = file_sources_.find(*base);
                if (itr!=file_sources_.end())
                {
                    *file = itr->second + "/" + *file;
                }
            }

            *file = ensure_relative_to_xml(file);
            std::string filename = *file;
            ensure_exists(filename);
            symbol.set_filename( parse_path(filename, sym.get_tree().path_expr_grammar) );

            optional<std::string> image_transform_wkt = sym.get_opt_attr<std::string>("transform");
            if (image_transform_wkt)
            {
                mapnik::transform_list_ptr tl = boost::make_shared<mapnik::transform_list>();
                if (!mapnik::parse_transform(*tl, *image_transform_wkt, sym.get_tree().transform_expr_grammar))
                {
                    throw mapnik::config_error("Failed to parse transform: '" + *image_transform_wkt + "'");
                }
                symbol.set_image_transform(tl);
            }
        }
        parse_symbolizer_base(symbol, sym);
        rule.append(symbol);
    }
    catch (const config_error & ex)
    {
        ex.append_context(sym);
        throw;
    }
}

void map_parser::parse_markers_symbolizer(rule & rule, xml_node const& sym)
{
    try
    {
        std::string filename("");
        optional<std::string> file = sym.get_opt_attr<std::string>("file");
        optional<std::string> base = sym.get_opt_attr<std::string>("base");

        if (file && !file->empty())
        {
            if (base)
            {
                std::map<std::string,std::string>::const_iterator itr = file_sources_.find(*base);
                if (itr!=file_sources_.end())
                {
                    *file = itr->second + "/" + *file;
                }
            }

            filename = ensure_relative_to_xml(file);
        }

        optional<std::string> marker_type = sym.get_opt_attr<std::string>("marker-type");
        if (marker_type)
        {
            // TODO - revisit whether to officially deprecate marker-type
            // https://github.com/mapnik/mapnik/issues/1427
            //MAPNIK_LOG_WARN(markers_symbolizer) << "'marker-type' is deprecated and will be removed in Mapnik 3.x, use file='shape://<type>' to specify known svg shapes";
            // back compatibility with Mapnik 2.0.0
            if (!marker_type->empty() && filename.empty())
            {
                if (*marker_type == "ellipse")
                {
<<<<<<< HEAD
                    filename = marker_cache::instance()->known_svg_prefix_ + "ellipse";
                }
                else if (*marker_type == "arrow")
                {
                    filename = marker_cache::instance()->known_svg_prefix_ + "arrow";
=======
                    filename = marker_cache::instance().known_svg_prefix_ + "ellipse";
                }
                else if (*marker_type == "arrow")
                {
                    filename = marker_cache::instance().known_svg_prefix_ + "arrow";
>>>>>>> 967d6110
                }
            }
        }

        markers_symbolizer symbol;

        if (!filename.empty())
        {
            ensure_exists(filename);
            symbol.set_filename( parse_path(filename, sym.get_tree().path_expr_grammar) );
        }

        // overall opacity to be applied to all paths
        optional<float> opacity = sym.get_opt_attr<float>("opacity");
        if (opacity) symbol.set_opacity(*opacity);

        optional<float> fill_opacity = sym.get_opt_attr<float>("fill-opacity");
        if (fill_opacity) symbol.set_fill_opacity(*fill_opacity);

        optional<std::string> image_transform_wkt = sym.get_opt_attr<std::string>("transform");
        if (image_transform_wkt)
        {
            mapnik::transform_list_ptr tl = boost::make_shared<mapnik::transform_list>();
            if (!mapnik::parse_transform(*tl, *image_transform_wkt, sym.get_tree().transform_expr_grammar))
            {
                throw mapnik::config_error("Failed to parse transform: '" + *image_transform_wkt + "'");
            }
            symbol.set_image_transform(tl);
        }

        optional<color> c = sym.get_opt_attr<color>("fill");
        if (c) symbol.set_fill(*c);

        optional<double> spacing = sym.get_opt_attr<double>("spacing");
        if (spacing) symbol.set_spacing(*spacing);

        optional<double> max_error = sym.get_opt_attr<double>("max-error");
        if (max_error) symbol.set_max_error(*max_error);

        optional<boolean> allow_overlap = sym.get_opt_attr<boolean>("allow-overlap");
        if (allow_overlap) symbol.set_allow_overlap(*allow_overlap);

        optional<boolean> ignore_placement = sym.get_opt_attr<boolean>("ignore-placement");
        if (ignore_placement) symbol.set_ignore_placement(*ignore_placement);

        optional<expression_ptr> width = sym.get_opt_attr<expression_ptr>("width");
        if (width) symbol.set_width(*width);

        optional<expression_ptr> height = sym.get_opt_attr<expression_ptr>("height");
        if (height) symbol.set_height(*height);

        stroke strk;
        if (parse_stroke(strk,sym))
        {
            symbol.set_stroke(strk);
        }

        marker_placement_e placement = sym.get_attr<marker_placement_e>("placement",symbol.get_marker_placement());
        symbol.set_marker_placement(placement);
        parse_symbolizer_base(symbol, sym);
        rule.append(symbol);
    }
    catch (config_error const& ex)
    {
        ex.append_context(sym);
        throw;
    }
}

void map_parser::parse_line_pattern_symbolizer(rule & rule, xml_node const & sym)
{
    try
    {
        std::string file = sym.get_attr<std::string>("file");
        if (file.empty())
        {
            throw config_error("empty file attribute");
        }

        optional<std::string> base = sym.get_opt_attr<std::string>("base");

        if(base)
        {
            std::map<std::string,std::string>::const_iterator itr = file_sources_.find(*base);
            if (itr!=file_sources_.end())
            {
                file = itr->second + "/" + file;
            }
        }

        file = ensure_relative_to_xml(file);
        ensure_exists(file);
        line_pattern_symbolizer symbol( parse_path(file, sym.get_tree().path_expr_grammar) );

        parse_symbolizer_base(symbol, sym);
        rule.append(symbol);
    }
    catch (const config_error & ex)
    {
        ex.append_context(sym);
        throw;
    }
}

void map_parser::parse_polygon_pattern_symbolizer(rule & rule,
                                                  xml_node const & sym)
{
    try
    {
        std::string file = sym.get_attr<std::string>("file");

        if (file.empty())
        {
            throw config_error("empty file attribute");
        }

        optional<std::string> base = sym.get_opt_attr<std::string>("base");

        if(base)
        {
            std::map<std::string,std::string>::iterator itr = file_sources_.find(*base);
            if (itr!=file_sources_.end())
            {
                file = itr->second + "/" + file;
            }
        }

        file = ensure_relative_to_xml(file);
        ensure_exists(file);
        polygon_pattern_symbolizer symbol( parse_path(file, sym.get_tree().path_expr_grammar) );

        // pattern alignment
        pattern_alignment_e p_alignment = sym.get_attr<pattern_alignment_e>("alignment",LOCAL_ALIGNMENT);
        symbol.set_alignment(p_alignment);

        // opacity
        optional<double> opacity = sym.get_opt_attr<double>("opacity");
        if (opacity) symbol.set_opacity(*opacity);

        // gamma
        optional<double> gamma = sym.get_opt_attr<double>("gamma");
        if (gamma)  symbol.set_gamma(*gamma);

        // gamma method
        optional<gamma_method_e> gamma_method = sym.get_opt_attr<gamma_method_e>("gamma-method");
        if (gamma_method) symbol.set_gamma_method(*gamma_method);

        parse_symbolizer_base(symbol, sym);
        rule.append(symbol);
    }
    catch (const config_error & ex)
    {
        ex.append_context(sym);
        throw;
    }
}

void map_parser::parse_text_symbolizer(rule & rule, xml_node const& sym)
{
    try
    {
        text_placements_ptr placement_finder;
        optional<std::string> placement_type = sym.get_opt_attr<std::string>("placement-type");
        if (placement_type) {
            placement_finder = placements::registry::instance().from_xml(*placement_type, sym, fontsets_);
        } else {
            placement_finder = boost::make_shared<text_placements_dummy>();
            placement_finder->defaults.from_xml(sym, fontsets_);
        }
        if (strict_ &&
            !placement_finder->defaults.format.fontset.size())
        {
            ensure_font_face(placement_finder->defaults.format.face_name);
        }

        text_symbolizer text_symbol = text_symbolizer(placement_finder);
        parse_symbolizer_base(text_symbol, sym);
        rule.append(text_symbol);
    }
    catch (const config_error & ex)
    {
        ex.append_context(sym);
        throw;
    }
}

void map_parser::parse_shield_symbolizer(rule & rule, xml_node const& sym)
{
    try
    {
        text_placements_ptr placement_finder;
        optional<std::string> placement_type = sym.get_opt_attr<std::string>("placement-type");
        if (placement_type) {
            placement_finder = placements::registry::instance().from_xml(*placement_type, sym, fontsets_);
        } else {
            placement_finder = boost::make_shared<text_placements_dummy>();
        }
        placement_finder->defaults.from_xml(sym, fontsets_);
        if (strict_ &&
            !placement_finder->defaults.format.fontset.size())
        {
            ensure_font_face(placement_finder->defaults.format.face_name);
        }

        shield_symbolizer shield_symbol = shield_symbolizer(placement_finder);

        optional<std::string> image_transform_wkt = sym.get_opt_attr<std::string>("transform");
        if (image_transform_wkt)
        {
            mapnik::transform_list_ptr tl = boost::make_shared<mapnik::transform_list>();
            if (!mapnik::parse_transform(*tl, *image_transform_wkt, sym.get_tree().transform_expr_grammar))
            {
                throw mapnik::config_error("Failed to parse transform: '" + *image_transform_wkt + "'");
            }
            shield_symbol.set_image_transform(tl);
        }

        // shield displacement
        double shield_dx = sym.get_attr("shield-dx", 0.0);
        double shield_dy = sym.get_attr("shield-dy", 0.0);
        shield_symbol.set_shield_displacement(shield_dx,shield_dy);

        // opacity
        optional<double> opacity = sym.get_opt_attr<double>("opacity");
        if (opacity)
        {
            shield_symbol.set_opacity(*opacity);
        }

        // text-opacity
        // TODO: Could be problematic because it is named opacity in TextSymbolizer but opacity has a diffrent meaning here.
        optional<double> text_opacity =
            sym.get_opt_attr<double>("text-opacity");
        if (text_opacity)
        {
            shield_symbol.set_text_opacity(* text_opacity);
        }

        // unlock_image
        optional<boolean> unlock_image =
            sym.get_opt_attr<boolean>("unlock-image");
        if (unlock_image)
        {
            shield_symbol.set_unlock_image(* unlock_image);
        }

        std::string file = sym.get_attr<std::string>("file");
        if (file.empty())
        {
            throw config_error("empty file attribute");
        }

        optional<std::string> base = sym.get_opt_attr<std::string>("base");

        if(base)
        {
            std::map<std::string,std::string>::const_iterator itr = file_sources_.find(*base);
            if (itr!=file_sources_.end())
            {
                file = itr->second + "/" + file;
            }
        }

        // no_text - removed property in 2.1.x that used to have a purpose
        // before you could provide an expression with an empty string
        optional<boolean> no_text =
            sym.get_opt_attr<boolean>("no-text");
        if (no_text)
        {
            MAPNIK_LOG_ERROR(raster_symbolizer) << "'no-text' is deprecated and will be removed in Mapnik 3.x, to create a ShieldSymbolizer without text just provide an element like: \"<ShieldSymbolizer ... />' '</>\"";
            if (*no_text)
                shield_symbol.set_name(parse_expression("' '"));
        }

        file = ensure_relative_to_xml(file);
        ensure_exists(file);
        shield_symbol.set_filename( parse_path(file, sym.get_tree().path_expr_grammar) );
        parse_symbolizer_base(shield_symbol, sym);
        rule.append(shield_symbol);
    }
    catch (const config_error & ex)
    {
        ex.append_context(sym);
        throw;
    }
}

bool map_parser::parse_stroke(stroke & strk, xml_node const & sym)
{
    bool result = false;

    // stroke color
    optional<color> c = sym.get_opt_attr<color>("stroke");
    if (c)
    {
        result = true;
        strk.set_color(*c);
    }

    // stroke-width
    optional<double> width = sym.get_opt_attr<double>("stroke-width");
    if (width)
    {
        result = true;
        strk.set_width(*width);
    }

    // stroke-opacity
    optional<double> opacity = sym.get_opt_attr<double>("stroke-opacity");
    if (opacity)
    {
        result = true;
        strk.set_opacity(*opacity);
    }

    // stroke-linejoin
    optional<line_join_e> line_join = sym.get_opt_attr<line_join_e>("stroke-linejoin");
    if (line_join) strk.set_line_join(*line_join);

    // stroke-linecap
    optional<line_cap_e> line_cap = sym.get_opt_attr<line_cap_e>("stroke-linecap");
    if (line_cap) strk.set_line_cap(*line_cap);

    // stroke-gamma
    optional<double> gamma = sym.get_opt_attr<double>("stroke-gamma");
    if (gamma) strk.set_gamma(*gamma);

    // stroke-gamma-method
    optional<gamma_method_e> gamma_method = sym.get_opt_attr<gamma_method_e>("stroke-gamma-method");
    if (gamma_method) strk.set_gamma_method(*gamma_method);

    // stroke-dashoffset
    optional<double> dash_offset = sym.get_opt_attr<double>("stroke-dashoffset");
    if (dash_offset) strk.set_dash_offset(*dash_offset);

    // stroke-dasharray
    optional<std::string> str = sym.get_opt_attr<std::string>("stroke-dasharray");
    if (str)
    {
        std::vector<double> dash_array;
        if (util::parse_dasharray((*str).begin(),(*str).end(),dash_array))
        {
            if (!dash_array.empty())
            {
                size_t size = dash_array.size();
                if (size % 2 == 1)
                    dash_array.insert(dash_array.end(),dash_array.begin(),dash_array.end());

                std::vector<double>::const_iterator pos = dash_array.begin();
                while (pos != dash_array.end())
                {
                    if (*pos > 0.0 || *(pos+1) > 0.0) // avoid both dash and gap eq 0.0
                        strk.add_dash(*pos,*(pos + 1));
                    pos +=2;
                }
            }
        }
        else
        {
            throw config_error(std::string("Failed to parse dasharray ") +
                               "'. Expected a " +
                               "list of floats or 'none' but got '" + (*str) + "'");
        }
    }

    // stroke-miterlimit
    optional<double> miterlimit = sym.get_opt_attr<double>("stroke-miterlimit");
    if (miterlimit) strk.set_miterlimit(*miterlimit);
    return result;
}

void map_parser::parse_line_symbolizer(rule & rule, xml_node const & sym)
{
    try
    {
        stroke strk;
        parse_stroke(strk,sym);
        line_symbolizer symbol = line_symbolizer(strk);

        // offset value
        optional<double> offset = sym.get_opt_attr<double>("offset");
        if (offset) symbol.set_offset(*offset);

        line_rasterizer_e rasterizer = sym.get_attr<line_rasterizer_e>("rasterizer", RASTERIZER_FULL);
        symbol.set_rasterizer(rasterizer);

        parse_symbolizer_base(symbol, sym);
        rule.append(symbol);
    }
    catch (const config_error & ex)
    {
        ex.append_context(sym);
        throw;
    }
}


void map_parser::parse_polygon_symbolizer(rule & rule, xml_node const & sym)
{
    try
    {
        polygon_symbolizer poly_sym;
        // fill
        optional<color> fill = sym.get_opt_attr<color>("fill");
        if (fill) poly_sym.set_fill(*fill);
        // fill-opacity
        optional<double> opacity = sym.get_opt_attr<double>("fill-opacity");
        if (opacity) poly_sym.set_opacity(*opacity);
        // gamma
        optional<double> gamma = sym.get_opt_attr<double>("gamma");
        if (gamma)  poly_sym.set_gamma(*gamma);
        // gamma method
        optional<gamma_method_e> gamma_method = sym.get_opt_attr<gamma_method_e>("gamma-method");
        if (gamma_method) poly_sym.set_gamma_method(*gamma_method);

        parse_symbolizer_base(poly_sym, sym);
        rule.append(poly_sym);
    }
    catch (const config_error & ex)
    {
        ex.append_context(sym);
        throw;
    }
}

void map_parser::parse_building_symbolizer(rule & rule, xml_node const & sym)
{
    try
    {
        building_symbolizer building_sym;

        // fill
        optional<color> fill = sym.get_opt_attr<color>("fill");
        if (fill) building_sym.set_fill(*fill);
        // fill-opacity
        optional<double> opacity = sym.get_opt_attr<double>("fill-opacity");
        if (opacity) building_sym.set_opacity(*opacity);
        // height
        optional<expression_ptr> height = sym.get_opt_attr<expression_ptr>("height");
        if (height) building_sym.set_height(*height);

        parse_symbolizer_base(building_sym, sym);
        rule.append(building_sym);
    }
    catch (const config_error & ex)
    {
        ex.append_context(sym);
        throw;
    }
}

void map_parser::parse_raster_symbolizer(rule & rule, xml_node const & sym)
{
    try
    {
        raster_symbolizer raster_sym;

        // mode
        optional<std::string> mode = sym.get_opt_attr<std::string>("mode");
        if (mode)
        {
            std::string mode_string = *mode;
            if (boost::algorithm::find_first(mode_string,"_"))
            {
                MAPNIK_LOG_ERROR(raster_symbolizer) << "'mode' values using \"_\" are deprecated and will be removed in Mapnik 3.x, use \"-\"instead";
                boost::algorithm::replace_all(mode_string,"_","-");
            }
            raster_sym.set_mode(mode_string);
        }

        // scaling
        optional<std::string> scaling = sym.get_opt_attr<std::string>("scaling");
        if (scaling)
        {
            std::string scaling_method = *scaling;
            if (scaling_method == "fast")
            {
                MAPNIK_LOG_ERROR(raster_symbolizer) << "'scaling' value of 'fast' is deprecated and will be removed in Mapnik 3.x, use 'near' with Mapnik >= 2.1.x";
                raster_sym.set_scaling_method(SCALING_NEAR);
            }
            else
            {
                boost::optional<scaling_method_e> method = scaling_method_from_string(scaling_method);
                if (method)
                {
                    raster_sym.set_scaling_method(*method);
                }
                else
                {
                    throw config_error("failed to parse 'scaling': '" + *scaling + "'");
                }
            }
        }

        // opacity
        optional<double> opacity = sym.get_opt_attr<double>("opacity");
        if (opacity) raster_sym.set_opacity(*opacity);

        // filter factor
        optional<double> filter_factor = sym.get_opt_attr<double>("filter-factor");
        if (filter_factor) raster_sym.set_filter_factor(*filter_factor);

        // mesh-size
        optional<unsigned> mesh_size = sym.get_opt_attr<unsigned>("mesh-size");
        if (mesh_size) raster_sym.set_mesh_size(*mesh_size);


        xml_node::const_iterator cssIter = sym.begin();
        xml_node::const_iterator endCss = sym.end();

        for(; cssIter != endCss; ++cssIter)
        {
            if (cssIter->is("RasterColorizer"))
            {
                raster_colorizer_ptr colorizer = boost::make_shared<raster_colorizer>();
                raster_sym.set_colorizer(colorizer);
                parse_raster_colorizer(colorizer, *cssIter);
            }
        }
        parse_symbolizer_base(raster_sym, sym);
        rule.append(raster_sym);
    }
    catch (const config_error & ex)
    {
        ex.append_context(sym);
        throw;
    }
}

void map_parser::parse_raster_colorizer(raster_colorizer_ptr const& rc,
                                        xml_node const& node)
{
    try
    {
        // mode
        colorizer_mode default_mode =
            node.get_attr<colorizer_mode>("default-mode", COLORIZER_LINEAR);

        if(default_mode == COLORIZER_INHERIT) {
            throw config_error("RasterColorizer mode must not be INHERIT. ");
        }
        rc->set_default_mode(default_mode);

        // default colour
        optional<color> default_color = node.get_opt_attr<color>("default-color");
        if (default_color)
        {
            rc->set_default_color(*default_color);
        }


        // epsilon
        optional<float> eps = node.get_opt_attr<float>("epsilon");
        if (eps)
        {
            if(*eps < 0) {
                throw config_error("RasterColorizer epsilon must be > 0. ");
            }
            rc->set_epsilon(*eps);
        }


        xml_node::const_iterator stopIter = node.begin();
        xml_node::const_iterator endStop = node.end();
        float maximumValue = -std::numeric_limits<float>::max();

        for(; stopIter != endStop; ++stopIter)
        {
            if (stopIter->is("stop"))
            {
                // colour is optional.
                optional<color> stopcolor = stopIter->get_opt_attr<color>("color");
                if (!stopcolor) {
                    *stopcolor = *default_color;
                }

                // mode default to INHERIT
                colorizer_mode mode =
                    stopIter->get_attr<colorizer_mode>("mode", COLORIZER_INHERIT);

                // value is required, and it must be bigger than the previous
                optional<float> value =
                    stopIter->get_opt_attr<float>("value");

                if(!value) {
                    throw config_error("stop tag missing value");
                }

                if(value < maximumValue) {
                    throw config_error("stop tag values must be in ascending order");
                }
                maximumValue = *value;

                optional<std::string> label =
                    stopIter->get_opt_attr<std::string>("label");

                //append the stop
                colorizer_stop tmpStop;
                tmpStop.set_color(*stopcolor);
                tmpStop.set_mode(mode);
                tmpStop.set_value(*value);
                if (label)
                    tmpStop.set_label(*label);

                rc->add_stop(tmpStop);
            }
        }
    }
    catch (const config_error & ex)
    {
        ex.append_context(node);
        throw;
    }
}

void map_parser::ensure_font_face(std::string const& face_name)
{
    if (! font_manager_.get_face(face_name))
    {
        throw config_error("Failed to find font face '" +
                           face_name + "'");
    }
}

std::string map_parser::ensure_relative_to_xml(boost::optional<std::string> opt_path)
{
<<<<<<< HEAD
    if (marker_cache::instance()->is_uri(*opt_path))
=======
    if (marker_cache::instance().is_uri(*opt_path))
>>>>>>> 967d6110
        return *opt_path;

    if (relative_to_xml_)
    {
        boost::filesystem::path xml_path = filename_;
        boost::filesystem::path rel_path = *opt_path;
        if (!rel_path.has_root_path())
        {
#if (BOOST_FILESYSTEM_VERSION == 3)
            // TODO - normalize is now deprecated, use make_preferred?
            boost::filesystem::path full = boost::filesystem::absolute(xml_path.parent_path()/rel_path);
#else // v2
            boost::filesystem::path full = boost::filesystem::complete(xml_path.branch_path()/rel_path).normalize();
#endif

            MAPNIK_LOG_DEBUG(load_map) << "map_parser: Modifying relative paths to be relative to xml...";
            MAPNIK_LOG_DEBUG(load_map) << "map_parser: -- Original base path=" << *opt_path;
            MAPNIK_LOG_DEBUG(load_map) << "map_parser: -- Relative base path=" << full.string();

            return full.string();
        }
    }
    return *opt_path;
}

void map_parser::ensure_exists(std::string const& file_path)
{
<<<<<<< HEAD
    if (marker_cache::instance()->is_uri(file_path))
=======
    if (marker_cache::instance().is_uri(file_path))
>>>>>>> 967d6110
        return;
    // validate that the filename exists if it is not a dynamic PathExpression
    if (!boost::algorithm::find_first(file_path,"[") && !boost::algorithm::find_first(file_path,"]"))
    {
       if (!boost::filesystem::exists(file_path))
       {
           throw mapnik::config_error("point-file could not be found: '" + file_path + "'");
       }
    }
}

void map_parser::find_unused_nodes(xml_node const& root)
{
    std::stringstream error_message;
    find_unused_nodes_recursive(root, error_message);
    if (!error_message.str().empty())
    {
        std::string msg("Unable to process some data while parsing '" + filename_ + "':" + error_message.str());
        if (strict_)
        {
            throw config_error(msg);
        }
        else
        {
            MAPNIK_LOG_ERROR(load_map) << msg;
        }
    }
}

void map_parser::find_unused_nodes_recursive(xml_node const& node, std::stringstream &error_message)
{
    if (!node.processed())
    {
        if (node.is_text()) {
            error_message << "\n* text '" << node.text() << "'";
        } else {
            error_message << "\n* node '" << node.name() << "' at line " << node.line();
        }
        return; //All attributes and children are automatically unprocessed, too.
    }
    xml_node::attribute_map const& attr = node.get_attributes();
    xml_node::attribute_map::const_iterator aitr = attr.begin();
    xml_node::attribute_map::const_iterator aend = attr.end();
    for (;aitr!=aend; aitr++)
    {
        if (!aitr->second.processed)
        {
            error_message << "\n* attribute '" << aitr->first <<
                "' with value '" << aitr->second.value <<
                "' at line " << node.line();
        }
    }
    xml_node::const_iterator itr = node.begin();
    xml_node::const_iterator end = node.end();
    for (; itr!=end; itr++)
    {
        find_unused_nodes_recursive(*itr, error_message);
    }
}

} // end of namespace mapnik<|MERGE_RESOLUTION|>--- conflicted
+++ resolved
@@ -974,19 +974,11 @@
             {
                 if (*marker_type == "ellipse")
                 {
-<<<<<<< HEAD
-                    filename = marker_cache::instance()->known_svg_prefix_ + "ellipse";
+                    filename = marker_cache::instance().known_svg_prefix_ + "ellipse";
                 }
                 else if (*marker_type == "arrow")
                 {
-                    filename = marker_cache::instance()->known_svg_prefix_ + "arrow";
-=======
-                    filename = marker_cache::instance().known_svg_prefix_ + "ellipse";
-                }
-                else if (*marker_type == "arrow")
-                {
                     filename = marker_cache::instance().known_svg_prefix_ + "arrow";
->>>>>>> 967d6110
                 }
             }
         }
@@ -1613,11 +1605,7 @@
 
 std::string map_parser::ensure_relative_to_xml(boost::optional<std::string> opt_path)
 {
-<<<<<<< HEAD
-    if (marker_cache::instance()->is_uri(*opt_path))
-=======
     if (marker_cache::instance().is_uri(*opt_path))
->>>>>>> 967d6110
         return *opt_path;
 
     if (relative_to_xml_)
@@ -1645,11 +1633,7 @@
 
 void map_parser::ensure_exists(std::string const& file_path)
 {
-<<<<<<< HEAD
-    if (marker_cache::instance()->is_uri(file_path))
-=======
     if (marker_cache::instance().is_uri(file_path))
->>>>>>> 967d6110
         return;
     // validate that the filename exists if it is not a dynamic PathExpression
     if (!boost::algorithm::find_first(file_path,"[") && !boost::algorithm::find_first(file_path,"]"))

--- conflicted
+++ resolved
@@ -185,7 +185,6 @@
     text_properties.cpp
     xml_tree.cpp
     config_error.cpp
-<<<<<<< HEAD
     text/shaping.cpp
     text/layout.cpp
     text/itemizer.cpp
@@ -193,9 +192,7 @@
     text/face.cpp
     text/placement_finder.cpp
     text/renderer.cpp
-=======
     color_factory.cpp
->>>>>>> a513d3f9
     """
     )
 

/*****************************************************************************
 *
 * This file is part of Mapnik (c++ mapping toolkit)
 *
 * Copyright (C) 2011 Artem Pavlenko
 *
 * This library is free software; you can redistribute it and/or
 * modify it under the terms of the GNU Lesser General Public
 * License as published by the Free Software Foundation; either
 * version 2.1 of the License, or (at your option) any later version.
 *
 * This library is distributed in the hope that it will be useful,
 * but WITHOUT ANY WARRANTY; without even the implied warranty of
 * MERCHANTABILITY or FITNESS FOR A PARTICULAR PURPOSE.  See the GNU
 * Lesser General Public License for more details.
 *
 * You should have received a copy of the GNU Lesser General Public
 * License along with this library; if not, write to the Free Software
 * Foundation, Inc., 51 Franklin St, Fifth Floor, Boston, MA  02110-1301  USA
 *
 *****************************************************************************/

// mapnik
#include <mapnik/symbolizer_helpers.hpp>
#include <mapnik/label_collision_detector.hpp>
#include <mapnik/placement_finder.hpp>

namespace mapnik {

template <typename FaceManagerT, typename DetectorT>
text_placement_info_ptr text_symbolizer_helper<FaceManagerT, DetectorT>::get_placement()
{
    if (!placement_valid_) return text_placement_info_ptr();
    if (point_placement_)
        return get_point_placement();
    else
        return get_line_placement();
}

template <typename FaceManagerT, typename DetectorT>
text_placement_info_ptr text_symbolizer_helper<FaceManagerT, DetectorT>::get_line_placement()
{
    while (!geometries_to_process_.empty())
    {
        if (geo_itr_ == geometries_to_process_.end())
        {
            //Just processed the last geometry. Try next placement.
            if (!next_placement()) return text_placement_info_ptr(); //No more placements
            //Start again from begin of list
            geo_itr_ = geometries_to_process_.begin();
            continue; //Reexecute size check
        }
        //TODO: Avoid calling constructor repeatedly
        placement_finder<DetectorT> finder(*placement_, *info_, detector_, dims_);
        typedef  coord_transform2<CoordTransform,geometry_type> path_type;
        path_type path(t_, **geo_itr_, prj_trans_);
        if (points_on_line_) {
            finder.find_point_placements(path);
        } else {
            finder.find_line_placements(path);
        }
        if (!placement_->placements.empty())
        {
            //Found a placement
            finder.update_detector();
            geo_itr_ = geometries_to_process_.erase(geo_itr_);
            if (writer_.first) writer_.first->add_text(
                *placement_, font_manager_,
                feature_, t_, writer_.second);
            return placement_;
        }
        //No placement for this geometry. Keep it in geometries_to_process_ for next try.
        geo_itr_++;
    }
    return text_placement_info_ptr();
}

template <typename FaceManagerT, typename DetectorT>
text_placement_info_ptr text_symbolizer_helper<FaceManagerT, DetectorT>::get_point_placement()
{
    while (!points_.empty())
    {
        if (point_itr_ == points_.end())
        {
            //Just processed the last point. Try next placement.
            if (!next_placement()) return text_placement_info_ptr(); //No more placements
            //Start again from begin of list
            point_itr_ = points_.begin();
            continue; //Reexecute size check
        }
        placement_finder<DetectorT> finder(*placement_, *info_, detector_, dims_);
        finder.find_point_placement(point_itr_->first, point_itr_->second, angle_);
        if (!placement_->placements.empty())
        {
            //Found a placement
            point_itr_ = points_.erase(point_itr_);
            if (writer_.first) writer_.first->add_text(
                *placement_, font_manager_,
                feature_, t_, writer_.second);
            finder.update_detector();
            return placement_;
        }
        //No placement for this point. Keep it in points_ for next try.
        point_itr_++;
    }
    return text_placement_info_ptr();
}

struct largest_bbox_first
{
    bool operator() (geometry_type const* g0, geometry_type const* g1) const
    {
        box2d<double> b0 = g0->envelope();
        box2d<double> b1 = g1->envelope();
        return b0.width()*b0.height() > b1.width()*b1.height();
    }

};

template <typename FaceManagerT, typename DetectorT>
void text_symbolizer_helper<FaceManagerT, DetectorT>::initialize_geometries()
{
    bool largest_box_only = false;
    unsigned num_geom = feature_.num_geometries();
    for (unsigned i=0; i<num_geom; ++i)
    {
        geometry_type const& geom = feature_.get_geometry(i);

        // don't bother with empty geometries
        if (geom.num_points() == 0) continue;
        eGeomType type = geom.type();
        if (type == Polygon)
        {
            largest_box_only = true;
            if (sym_.get_minimum_path_length() > 0)
            {
                // TODO - find less costly method than fetching full envelope
                box2d<double> gbox = t_.forward(geom.envelope(), prj_trans_);

                if (gbox.width() < sym_.get_minimum_path_length())
                {
                    continue;
                }
            }
        }
        // TODO - calculate length here as well
        geometries_to_process_.push_back(const_cast<geometry_type*>(&geom));
    }

    if (largest_box_only)
    {
        geometries_to_process_.sort(largest_bbox_first());
        geo_itr_ = geometries_to_process_.begin();
        geometries_to_process_.erase(++geo_itr_,geometries_to_process_.end());
    }
    geo_itr_ = geometries_to_process_.begin();
}

template <typename FaceManagerT, typename DetectorT>
void text_symbolizer_helper<FaceManagerT, DetectorT>::initialize_points()
{
    label_placement_enum how_placed = placement_->properties.label_placement;
    if (how_placed == LINE_PLACEMENT) {
        point_placement_ = false;
        return;
    } else {
        point_placement_ = true;
    }

    double label_x=0.0;
    double label_y=0.0;
    double z=0.0;

    std::list<geometry_type*>::const_iterator itr = geometries_to_process_.begin();
    std::list<geometry_type*>::const_iterator end = geometries_to_process_.end();
    for (; itr != end; itr++)
    {
        geometry_type const& geom = **itr;
        if (how_placed == VERTEX_PLACEMENT)
        {
            geom.rewind(0);
            for(unsigned i = 0; i < geom.num_points(); i++)
            {
                geom.vertex(&label_x, &label_y);
                prj_trans_.backward(label_x, label_y, z);
                t_.forward(&label_x, &label_y);
                points_.push_back(std::make_pair(label_x, label_y));
            }
        } else {
            if (how_placed == POINT_PLACEMENT)
            {
                geom.label_position(&label_x, &label_y);
            } else if (how_placed == INTERIOR_PLACEMENT)
            {
                geom.label_interior_position(&label_x, &label_y);
            } else {
#ifdef MAPNIK_DEBUG
                std::cerr << "ERROR: Unknown placement type in initialize_points();\n";
#endif
            }
            prj_trans_.backward(label_x, label_y, z);
            t_.forward(&label_x, &label_y);
            points_.push_back(std::make_pair(label_x, label_y));
        }
    }
    point_itr_ = points_.begin();
}


template <typename FaceManagerT, typename DetectorT>
bool text_symbolizer_helper<FaceManagerT, DetectorT>::next_placement()
{
    if (!placement_->next()) {
        placement_valid_ = false;
        return false;
    }
    placement_->properties.process(text_, feature_);
    info_ = &(text_.get_string_info());
    if (placement_->properties.orientation)
    {
        angle_ = boost::apply_visitor(
            evaluate<Feature, value_type>(feature_),
            *(placement_->properties.orientation)).to_double();
    } else {
        angle_ = 0.0;
    }
    return true;
}


/*****************************************************************************/


template <typename FaceManagerT, typename DetectorT>
text_placement_info_ptr shield_symbolizer_helper<FaceManagerT, DetectorT>::get_placement()
{
    if (!placement_valid_ || !marker_) return text_placement_info_ptr();
    if (point_placement_)
        return get_point_placement();
    else
        return get_line_placement();
}

template <typename FaceManagerT, typename DetectorT>
text_placement_info_ptr shield_symbolizer_helper<FaceManagerT, DetectorT>::get_point_placement()
{
    position const& shield_pos = sym_.get_shield_displacement();
    while (!points_.empty())
    {
        if (point_itr_ == points_.end())
        {
            //Just processed the last point. Try next placement.
            if (!next_placement()) return text_placement_info_ptr(); //No more placements
            //Start again from begin of list
            point_itr_ = points_.begin();
            continue; //Reexecute size check
        }
        position const& text_disp = placement_->properties.displacement;
        double label_x = point_itr_->first + shield_pos.first;
        double label_y = point_itr_->second + shield_pos.second;

        placement_finder<DetectorT> finder(*placement_, *info_, detector_, dims_);
        finder.find_point_placement(label_x, label_y, angle_);
        if (placement_->placements.empty())
        {
            //No placement for this point. Keep it in points_ for next try.
            continue;
        }
        //Found a label placement but not necessarily also a marker placement
        // check to see if image overlaps anything too, there is only ever 1 placement found for points and verticies
        if (!sym_.get_unlock_image())
        {
            // center image at text center position
            // remove displacement from image label
            double lx = placement_->placements[0].center.x - text_disp.first;
            double ly = placement_->placements[0].center.y - text_disp.second;
            marker_x_ = lx - 0.5 * marker_w_;
            marker_y_ = ly - 0.5 * marker_h_;
            marker_ext_.re_center(lx, ly);
        }
        else
        {  // center image at reference location
            marker_x_ = label_x - 0.5 * marker_w_;
            marker_y_ = label_y - 0.5 * marker_h_;
            marker_ext_.re_center(label_x, label_y);
        }

        if (placement_->properties.allow_overlap || detector_.has_placement(marker_ext_))
        {
            detector_.insert(marker_ext_);
            finder.update_detector();
            if (writer_.first) {
                writer_.first->add_box(marker_ext_, feature_, t_, writer_.second);
                writer_.first->add_text(*placement_, font_manager_, feature_, t_, writer_.second);
            }
            point_itr_ = points_.erase(point_itr_);
            return placement_;
        }
        //No placement found. Try again
        point_itr_++;
    }
    return text_placement_info_ptr();

}


template <typename FaceManagerT, typename DetectorT>
text_placement_info_ptr shield_symbolizer_helper<FaceManagerT, DetectorT>::get_line_placement()
{
    position const& pos = placement_->properties.displacement;
    //Markers are automatically centered
    placement_->additional_boxes.push_back(
<<<<<<< HEAD
=======
        /*TODO: I'm not sure this is correct. It's what the old code did, but
          I think transforms can make the marker non-centered.
        */
>>>>>>> 82bd78d9
        box2d<double>(-0.5 * marker_ext_.width()  - pos.first,
                      -0.5 * marker_ext_.height() - pos.second,
                      0.5 * marker_ext_.width()  - pos.first,
                      0.5 * marker_ext_.height() - pos.second));
    return text_symbolizer_helper<FaceManagerT, DetectorT>::get_line_placement();
}


template <typename FaceManagerT, typename DetectorT>
void shield_symbolizer_helper<FaceManagerT, DetectorT>::init_marker()
{
    std::string filename = path_processor_type::evaluate(*sym_.get_filename(), this->feature_);
    boost::array<double,6> const& m = sym_.get_transform();
    transform_.load_from(&m[0]);
    marker_.reset();
    if (!filename.empty())
    {
        marker_ = marker_cache::instance()->find(filename, true);
    }
    if (!marker_) {
        marker_w_ = 0;
        marker_h_ = 0;
        marker_ext_.init(0, 0, 0, 0);
        return;
    }
    marker_w_ = (*marker_)->width();
    marker_h_ = (*marker_)->height();
    double px0 = - 0.5 * marker_w_;
    double py0 = - 0.5 * marker_h_;
    double px1 = 0.5 * marker_w_;
    double py1 = 0.5 * marker_h_;
    double px2 = px1;
    double py2 = py0;
    double px3 = px0;
    double py3 = py1;
    transform_.transform(&px0,&py0);
    transform_.transform(&px1,&py1);
    transform_.transform(&px2,&py2);
    transform_.transform(&px3,&py3);
    marker_ext_.init(px0, py0, px1, py1);
    marker_ext_.expand_to_include(px2, py2);
    marker_ext_.expand_to_include(px3, py3);
}

template <typename FaceManagerT, typename DetectorT>
pixel_position shield_symbolizer_helper<FaceManagerT, DetectorT>::get_marker_position(text_path const& p)
{
    position const& pos = placement_->properties.displacement;
    if (placement_->properties.label_placement == LINE_PLACEMENT) {
        double lx = p.center.x - pos.first;
        double ly = p.center.y - pos.second;
        double px = lx - 0.5*marker_w_;
        double py = ly - 0.5*marker_h_;
        marker_ext_.re_center(lx, ly);
<<<<<<< HEAD
        //label is added to detector by get_line_placement(), but marker isn't
        detector_.insert(marker_ext_);
=======

//        detector_->insert(label_ext); //TODO: Is this done by placement_finder?
>>>>>>> 82bd78d9

        if (writer_.first) writer_.first->add_box(marker_ext_, feature_, t_, writer_.second);
        return pixel_position(px, py);
    } else {
        //collision_detector is already updated for point placement in get_point_placement()
        return pixel_position(marker_x_, marker_y_);
    }
}


template <typename FaceManagerT, typename DetectorT>
marker& shield_symbolizer_helper<FaceManagerT, DetectorT>::get_marker() const
{
    return **marker_;
}

template <typename FaceManagerT, typename DetectorT>
agg::trans_affine const& shield_symbolizer_helper<FaceManagerT, DetectorT>::get_transform() const
{
    return transform_;
}

template class text_symbolizer_helper<face_manager<freetype_engine>, label_collision_detector4>;
template class shield_symbolizer_helper<face_manager<freetype_engine>, label_collision_detector4>;
} //namespace<|MERGE_RESOLUTION|>--- conflicted
+++ resolved
@@ -310,12 +310,6 @@
     position const& pos = placement_->properties.displacement;
     //Markers are automatically centered
     placement_->additional_boxes.push_back(
-<<<<<<< HEAD
-=======
-        /*TODO: I'm not sure this is correct. It's what the old code did, but
-          I think transforms can make the marker non-centered.
-        */
->>>>>>> 82bd78d9
         box2d<double>(-0.5 * marker_ext_.width()  - pos.first,
                       -0.5 * marker_ext_.height() - pos.second,
                       0.5 * marker_ext_.width()  - pos.first,
@@ -370,14 +364,8 @@
         double px = lx - 0.5*marker_w_;
         double py = ly - 0.5*marker_h_;
         marker_ext_.re_center(lx, ly);
-<<<<<<< HEAD
         //label is added to detector by get_line_placement(), but marker isn't
         detector_.insert(marker_ext_);
-=======
-
-//        detector_->insert(label_ext); //TODO: Is this done by placement_finder?
->>>>>>> 82bd78d9
-
         if (writer_.first) writer_.first->add_box(marker_ext_, feature_, t_, writer_.second);
         return pixel_position(px, py);
     } else {

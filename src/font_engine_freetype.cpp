--- conflicted
+++ resolved
@@ -28,19 +28,9 @@
 #include <boost/algorithm/string.hpp>
 #include <boost/filesystem.hpp>
 #include <boost/make_shared.hpp>
-<<<<<<< HEAD
-=======
 
 // stl
-#include <sstream>
 #include <algorithm>
-
-// icu
-#include <unicode/ubidi.h>
-#include <unicode/ushape.h>
-#include <unicode/schriter.h>
-#include <unicode/uversion.h>
->>>>>>> 32760318
 
 namespace mapnik
 {
@@ -239,42 +229,7 @@
     {
         return itr->second;
     }
-<<<<<<< HEAD
     else
-=======
-#endif
-
-    ubidi_close(bidi);
-}
-
-template <typename T>
-text_renderer<T>::text_renderer (pixmap_type & pixmap,
-                                 face_manager<freetype_engine> & font_manager,
-                                 stroker & s,
-                                 composite_mode_e comp_op,
-                                 double scale_factor)
-    : pixmap_(pixmap),
-      font_manager_(font_manager),
-      stroker_(s),
-      comp_op_(comp_op),
-      scale_factor_(scale_factor) {}
-
-template <typename T>
-box2d<double> text_renderer<T>::prepare_glyphs(text_path const& path)
-{
-    //clear glyphs
-    glyphs_.clear();
-
-    FT_Matrix matrix;
-    FT_Vector pen;
-    FT_Error  error;
-
-    FT_BBox bbox;
-    bbox.xMin = bbox.yMin = 32000;  // Initialize these so we can tell if we
-    bbox.xMax = bbox.yMax = -32000; // properly grew the bbox later
-
-    for (int i = 0; i < path.num_nodes(); i++)
->>>>>>> 32760318
     {
         face_ptr face = engine_.create_face(name);
         if (face)

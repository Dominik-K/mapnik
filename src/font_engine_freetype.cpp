/*****************************************************************************
 *
 * This file is part of Mapnik (c++ mapping toolkit)
 *
 * Copyright (C) 2011 Artem Pavlenko
 *
 * This library is free software; you can redistribute it and/or
 * modify it under the terms of the GNU Lesser General Public
 * License as published by the Free Software Foundation; either
 * version 2.1 of the License, or (at your option) any later version.
 *
 * This library is distributed in the hope that it will be useful,
 * but WITHOUT ANY WARRANTY; without even the implied warranty of
 * MERCHANTABILITY or FITNESS FOR A PARTICULAR PURPOSE.  See the GNU
 * Lesser General Public License for more details.
 *
 * You should have received a copy of the GNU Lesser General Public
 * License along with this library; if not, write to the Free Software
 * Foundation, Inc., 51 Franklin St, Fifth Floor, Boston, MA  02110-1301  USA
 *
 *****************************************************************************/

// mapnik
#include <mapnik/font_engine_freetype.hpp>
#include <mapnik/debug.hpp>

// boost
#include <boost/algorithm/string.hpp>
#include <boost/filesystem.hpp>
#include <boost/make_shared.hpp>

// stl
#include <algorithm>

namespace mapnik
{
freetype_engine::freetype_engine()
{
    FT_Error error = FT_Init_FreeType( &library_ );
    if (error)
    {
        throw std::runtime_error("can not load FreeType2 library");
    }
}

freetype_engine::~freetype_engine()
{
    FT_Done_FreeType(library_);
}

bool freetype_engine::is_font_file(std::string const& file_name)
{
    // only accept files that will be matched by freetype2's `figurefiletype()`
    std::string fn = file_name;
    std::transform(fn.begin(), fn.end(), fn.begin(), ::tolower);
    return boost::algorithm::ends_with(fn,std::string(".ttf")) ||
        boost::algorithm::ends_with(fn,std::string(".otf")) ||
        boost::algorithm::ends_with(fn,std::string(".ttc")) ||
        boost::algorithm::ends_with(fn,std::string(".pfa")) ||
        boost::algorithm::ends_with(fn,std::string(".pfb")) ||
        boost::algorithm::ends_with(fn,std::string(".ttc")) ||
        // Plus OSX custom ext
        boost::algorithm::ends_with(fn,std::string(".dfont"));
}

bool freetype_engine::register_font(std::string const& file_name)
{
#ifdef MAPNIK_THREADSAFE
    mutex::scoped_lock lock(mutex_);
#endif
    FT_Library library = 0;
    FT_Error error = FT_Init_FreeType(&library);
    if (error)
    {
        throw std::runtime_error("Failed to initialize FreeType2 library");
    }

    FT_Face face = 0;
    int num_faces = 0;
    bool success = false;
    // some font files have multiple fonts in a file
    // the count is in the 'root' face library[0]
    // see the FT_FaceRec in freetype.h
    for ( int i = 0; face == 0 || i < num_faces; i++ ) {
        // if face is null then this is the first face
        error = FT_New_Face (library,file_name.c_str(),i,&face);
        if (error)
        {
            break;
        }
        // store num_faces locally, after FT_Done_Face it can not be accessed any more
        if (!num_faces)
            num_faces = face->num_faces;
        // some fonts can lack names, skip them
        // http://www.freetype.org/freetype2/docs/reference/ft2-base_interface.html#FT_FaceRec
        if (face->family_name && face->style_name)
        {
            std::string name = std::string(face->family_name) + " " + std::string(face->style_name);
            // skip fonts with leading . in name
            if (!boost::algorithm::starts_with(name,"."))
            {
                success = true;
                name2file_.insert(std::make_pair(name, std::make_pair(i,file_name)));
            }
        }
        else
        {
            std::ostringstream s;
            s << "Warning: unable to load font file '" << file_name << "' ";
            if (!face->family_name && !face->style_name)
                s << "which lacks both a family name and style name";
            else if (face->family_name)
                s << "which reports a family name of '" << std::string(face->family_name) << "' and lacks a style name";
            else if (face->style_name)
                s << "which reports a style name of '" << std::string(face->style_name) << "' and lacks a family name";

            MAPNIK_LOG_DEBUG(font_engine_freetype) << "freetype_engine: " << s.str();
        }
    }
    if (face)
        FT_Done_Face(face);
    if (library)
        FT_Done_FreeType(library);
    return success;
}

bool freetype_engine::register_fonts(std::string const& dir, bool recurse)
{
    boost::filesystem::path path(dir);
    if (!boost::filesystem::exists(path))
    {
        return false;
    }
    if (!boost::filesystem::is_directory(path))
    {
        return mapnik::freetype_engine::register_font(dir);
    }
    boost::filesystem::directory_iterator end_itr;
    bool success = false;
    for (boost::filesystem::directory_iterator itr(dir); itr != end_itr; ++itr)
    {
#if (BOOST_FILESYSTEM_VERSION == 3)
        std::string file_name = itr->path().string();
#else // v2
        std::string file_name = itr->string();
#endif
        if (boost::filesystem::is_directory(*itr) && recurse)
        {
            if (register_fonts(file_name, true))
            {
                success = true;
            }
        }
        else
        {
#if (BOOST_FILESYSTEM_VERSION == 3)
            std::string base_name = itr->path().filename().string();
#else // v2
            std::string base_name = itr->filename();
#endif
            if (!boost::algorithm::starts_with(base_name,".") &&
                     boost::filesystem::is_regular_file(file_name) &&
                     is_font_file(file_name))
            {
                if (mapnik::freetype_engine::register_font(file_name))
                {
                    success = true;
                }
            }
        }
    }
    return success;
}


std::vector<std::string> freetype_engine::face_names ()
{
    std::vector<std::string> names;
    std::map<std::string,std::pair<int,std::string> >::const_iterator itr;
    for (itr = name2file_.begin();itr!=name2file_.end();++itr)
    {
        names.push_back(itr->first);
    }
    return names;
}

std::map<std::string,std::pair<int,std::string> > const& freetype_engine::get_mapping()
{
    return name2file_;
}


face_ptr freetype_engine::create_face(std::string const& family_name)
{
    std::map<std::string, std::pair<int,std::string> >::iterator itr;
    itr = name2file_.find(family_name);
    if (itr != name2file_.end())
    {
        FT_Face face;
        FT_Error error = FT_New_Face (library_,
                                      itr->second.second.c_str(),
                                      itr->second.first,
                                      &face);
        if (!error)
        {
            return boost::make_shared<font_face>(face);
        }
    }
    return face_ptr();
}

stroker_ptr freetype_engine::create_stroker()
{
    FT_Stroker s;
    FT_Error error = FT_Stroker_New(library_, &s);
    if (!error)
    {
        return boost::make_shared<stroker>(s);
    }
    return stroker_ptr();
}

template <typename T>
face_ptr face_manager<T>::get_face(const std::string &name)
{
    face_ptr_cache_type::iterator itr;
    itr = face_ptr_cache_.find(name);
    if (itr != face_ptr_cache_.end())
    {
        return itr->second;
    }
    else
    {
        face_ptr face = engine_.create_face(name);
        if (face)
        {
            face_ptr_cache_.insert(make_pair(name,face));
        }
        return face;
    }
}

<<<<<<< HEAD
template <typename T>
face_set_ptr face_manager<T>::get_face_set(const std::string &name)
{
    face_set_ptr face_set = boost::make_shared<font_face_set>();
    if (face_ptr face = get_face(name))
    {
        face_set->add(face);
    }
    return face_set;
}

template <typename T>
face_set_ptr face_manager<T>::get_face_set(const font_set &fset)
=======
template <typename T>
void render_halo(T & pixmap,
                 FT_Bitmap *bitmap,
                 unsigned rgba,
                 int x,
                 int y,
                 int halo_radius,
                 double opacity,
                 composite_mode_e comp_op)
>>>>>>> 631923e6
{
    std::vector<std::string> const& names = fset.get_face_names();
    face_set_ptr face_set = boost::make_shared<font_face_set>();
    for (std::vector<std::string>::const_iterator name = names.begin(); name != names.end(); ++name)
    {
        face_ptr face = get_face(*name);
        if (face)
        {
<<<<<<< HEAD
            face_set->add(face);
=======
            int gray = bitmap->buffer[q*bitmap->width+p];
            if (gray)
            {
                for (int n=-halo_radius; n <=halo_radius; ++n)
                    for (int m=-halo_radius;m <= halo_radius; ++m)
                        pixmap.composite_pixel(comp_op, i+m, j+n, rgba, gray, opacity);
            }
>>>>>>> 631923e6
        }
#ifdef MAPNIK_LOG
        else
        {
            MAPNIK_LOG_DEBUG(font_engine_freetype)
                    << "Failed to find face '" << *name
                    << "' in font set '" << fset.get_name() << "'\n";
        }
#endif
    }
    return face_set;
}

template <typename T>
face_set_ptr face_manager<T>::get_face_set(const std::string &name, boost::optional<font_set> fset)
{
    if (fset && fset->size() > 0)
    {
        return get_face_set(*fset);
    }
    else
    {
<<<<<<< HEAD
        return get_face_set(name);
=======
        double halo_radius = itr->properties->halo_radius * scale_factor_;
        //make sure we've got reasonable values.
        if (halo_radius <= 0.0 || halo_radius > 1024.0) continue;
        FT_Glyph g;
        error = FT_Glyph_Copy(itr->image, &g);
        if (!error)
        {
            FT_Glyph_Transform(g,0,&start);
            if (rasterizer_ == HALO_RASTERIZER_FULL)
            {
                stroker_ptr stk = font_manager_.get_stroker();
                stk->init(halo_radius);
                FT_Glyph_Stroke(&g,stk->get(),1);
                error = FT_Glyph_To_Bitmap( &g,FT_RENDER_MODE_NORMAL,0,1);
                if (!error)
                {
                    FT_BitmapGlyph bit = (FT_BitmapGlyph)g;
                    composite_bitmap(pixmap_,
                                     &bit->bitmap,
                                     itr->properties->halo_fill.rgba(),
                                     bit->left,
                                     height - bit->top,
                                     itr->properties->text_opacity,
                                     comp_op_);
                }
            }
            else
            {
                error = FT_Glyph_To_Bitmap( &g,FT_RENDER_MODE_NORMAL,0,1);
                if (!error)
                {
                    FT_BitmapGlyph bit = (FT_BitmapGlyph)g;
                    render_halo(pixmap_,
                                &bit->bitmap,
                                itr->properties->halo_fill.rgba(),
                                bit->left,
                                height - bit->top,
                                halo_radius,
                                itr->properties->text_opacity,
                                comp_op_);
                }
            }
        }
        FT_Done_Glyph(g);
>>>>>>> 631923e6
    }
}

#ifdef MAPNIK_THREADSAFE
boost::mutex freetype_engine::mutex_;
#endif
std::map<std::string,std::pair<int,std::string> > freetype_engine::name2file_;

void stroker::init(double radius)
{
    FT_Stroker_Set(s_, (FT_Fixed) (radius * (1<<6)),
                   FT_STROKER_LINECAP_ROUND,
                   FT_STROKER_LINEJOIN_ROUND,
                   0);
}

stroker::~stroker()
{
    MAPNIK_LOG_DEBUG(font_engine_freetype) << "stroker: Destroy stroker=" << s_;

    FT_Stroker_Done(s_);
}

template class face_manager<freetype_engine>;

}<|MERGE_RESOLUTION|>--- conflicted
+++ resolved
@@ -21,8 +21,8 @@
  *****************************************************************************/
 
 // mapnik
+#include <mapnik/debug.hpp>
 #include <mapnik/font_engine_freetype.hpp>
-#include <mapnik/debug.hpp>
 
 // boost
 #include <boost/algorithm/string.hpp>
@@ -240,7 +240,6 @@
     }
 }
 
-<<<<<<< HEAD
 template <typename T>
 face_set_ptr face_manager<T>::get_face_set(const std::string &name)
 {
@@ -254,17 +253,6 @@
 
 template <typename T>
 face_set_ptr face_manager<T>::get_face_set(const font_set &fset)
-=======
-template <typename T>
-void render_halo(T & pixmap,
-                 FT_Bitmap *bitmap,
-                 unsigned rgba,
-                 int x,
-                 int y,
-                 int halo_radius,
-                 double opacity,
-                 composite_mode_e comp_op)
->>>>>>> 631923e6
 {
     std::vector<std::string> const& names = fset.get_face_names();
     face_set_ptr face_set = boost::make_shared<font_face_set>();
@@ -273,17 +261,7 @@
         face_ptr face = get_face(*name);
         if (face)
         {
-<<<<<<< HEAD
             face_set->add(face);
-=======
-            int gray = bitmap->buffer[q*bitmap->width+p];
-            if (gray)
-            {
-                for (int n=-halo_radius; n <=halo_radius; ++n)
-                    for (int m=-halo_radius;m <= halo_radius; ++m)
-                        pixmap.composite_pixel(comp_op, i+m, j+n, rgba, gray, opacity);
-            }
->>>>>>> 631923e6
         }
 #ifdef MAPNIK_LOG
         else
@@ -306,54 +284,7 @@
     }
     else
     {
-<<<<<<< HEAD
         return get_face_set(name);
-=======
-        double halo_radius = itr->properties->halo_radius * scale_factor_;
-        //make sure we've got reasonable values.
-        if (halo_radius <= 0.0 || halo_radius > 1024.0) continue;
-        FT_Glyph g;
-        error = FT_Glyph_Copy(itr->image, &g);
-        if (!error)
-        {
-            FT_Glyph_Transform(g,0,&start);
-            if (rasterizer_ == HALO_RASTERIZER_FULL)
-            {
-                stroker_ptr stk = font_manager_.get_stroker();
-                stk->init(halo_radius);
-                FT_Glyph_Stroke(&g,stk->get(),1);
-                error = FT_Glyph_To_Bitmap( &g,FT_RENDER_MODE_NORMAL,0,1);
-                if (!error)
-                {
-                    FT_BitmapGlyph bit = (FT_BitmapGlyph)g;
-                    composite_bitmap(pixmap_,
-                                     &bit->bitmap,
-                                     itr->properties->halo_fill.rgba(),
-                                     bit->left,
-                                     height - bit->top,
-                                     itr->properties->text_opacity,
-                                     comp_op_);
-                }
-            }
-            else
-            {
-                error = FT_Glyph_To_Bitmap( &g,FT_RENDER_MODE_NORMAL,0,1);
-                if (!error)
-                {
-                    FT_BitmapGlyph bit = (FT_BitmapGlyph)g;
-                    render_halo(pixmap_,
-                                &bit->bitmap,
-                                itr->properties->halo_fill.rgba(),
-                                bit->left,
-                                height - bit->top,
-                                halo_radius,
-                                itr->properties->text_opacity,
-                                comp_op_);
-                }
-            }
-        }
-        FT_Done_Glyph(g);
->>>>>>> 631923e6
     }
 }
 

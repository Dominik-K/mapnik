/*****************************************************************************
 *
 * This file is part of Mapnik (c++ mapping toolkit)
 *
 * Copyright (C) 2011 Artem Pavlenko
 *
 * This library is free software; you can redistribute it and/or
 * modify it under the terms of the GNU Lesser General Public
 * License as published by the Free Software Foundation; either
 * version 2.1 of the License, or (at your option) any later version.
 *
 * This library is distributed in the hope that it will be useful,
 * but WITHOUT ANY WARRANTY; without even the implied warranty of
 * MERCHANTABILITY or FITNESS FOR A PARTICULAR PURPOSE.  See the GNU
 * Lesser General Public License for more details.
 *
 * You should have received a copy of the GNU Lesser General Public
 * License along with this library; if not, write to the Free Software
 * Foundation, Inc., 51 Franklin St, Fifth Floor, Boston, MA  02110-1301  USA
 *
 *****************************************************************************/

// mapnik
#include <mapnik/global.hpp>
#include <mapnik/proj_transform.hpp>
#include <mapnik/coord.hpp>
#include <mapnik/utils.hpp>

#ifdef MAPNIK_USE_PROJ4
// proj4
#include <proj_api.h>
#endif

// stl
#include <vector>

namespace mapnik {

proj_transform::proj_transform(projection const& source,
                               projection const& dest)
    : source_(source),
      dest_(dest),
      is_source_longlat_(false),
      is_dest_longlat_(false),
      wgs84_to_merc_(false),
      merc_to_wgs84_(false)
{
    is_source_equal_dest_ = (source_ == dest_);
    if (!is_source_equal_dest_)
    {
        is_source_longlat_ = source_.is_geographic();
        is_dest_longlat_ = dest_.is_geographic();
        boost::optional<well_known_srs_e> src_k = source.well_known();
        boost::optional<well_known_srs_e> dest_k = dest.well_known();
<<<<<<< HEAD
        if (src_k && dest_k)
        {
            if (*src_k == WGS_84) wgs84_to_merc_ = true;
            else merc_to_wgs84_ = true;
        }
        else
        {
            source_.init_proj4();
            dest_.init_proj4();
=======
        bool known_trans = false;
        if (src_k && dest_k)
        {
            if (*src_k == WGS_84 && *dest_k == G_MERC)
            {
                wgs84_to_merc_ = true;
                known_trans = true;
            }
            else if (*src_k == G_MERC && *dest_k == WGS_84)
            {
                merc_to_wgs84_ = true;
                known_trans = true;
            }
        }
        if (!known_trans)
        {
#ifdef MAPNIK_USE_PROJ4
            source_.init_proj4();
            dest_.init_proj4();
#else
            throw std::runtime_error(std::string("Cannot initialize proj_transform for given projections without proj4 support (-DMAPNIK_USE_PROJ4): '") + source_.params() + "'->'" + dest_.params() + "'");
#endif
>>>>>>> cf11a27a
        }
    }
}

bool proj_transform::equal() const
{
    return is_source_equal_dest_;
}

bool proj_transform::forward (double & x, double & y , double & z) const
{
    return forward(&x, &y, &z, 1);
}

bool proj_transform::forward (double * x, double * y , double * z, int point_count) const
{

    if (is_source_equal_dest_)
        return true;

    if (wgs84_to_merc_)
    {
        return lonlat2merc(x,y,point_count);
    }
    else if (merc_to_wgs84_)
    {
        return merc2lonlat(x,y,point_count);
    }

#ifdef MAPNIK_USE_PROJ4
    if (is_source_longlat_)
    {
        int i;
        for(i=0; i<point_count; i++) {
            x[i] *= DEG_TO_RAD;
            y[i] *= DEG_TO_RAD;
        }
    }

    {
#if defined(MAPNIK_THREADSAFE) && PJ_VERSION < 480
        mutex::scoped_lock lock(projection::mutex_);
#endif
        if (pj_transform( source_.proj_, dest_.proj_, point_count,
                          0, x,y,z) != 0)
        {
            return false;
        }
    }

    if (is_dest_longlat_)
    {
        int i;
        for(i=0; i<point_count; i++) {
            x[i] *= RAD_TO_DEG;
            y[i] *= RAD_TO_DEG;
        }
    }
#endif
    return true;
}

bool proj_transform::backward (double * x, double * y , double * z, int point_count) const
{
    if (is_source_equal_dest_)
        return true;

    if (wgs84_to_merc_)
    {
        return merc2lonlat(x,y,point_count);
    }
    else if (merc_to_wgs84_)
    {
        return lonlat2merc(x,y,point_count);
    }

#ifdef MAPNIK_USE_PROJ4
    if (is_dest_longlat_)
    {
        int i;
        for(i=0; i<point_count; i++) {
            x[i] *= DEG_TO_RAD;
            y[i] *= DEG_TO_RAD;
        }
    }

    {
#if defined(MAPNIK_THREADSAFE) && PJ_VERSION < 480
        mutex::scoped_lock lock(projection::mutex_);
#endif

        if (pj_transform( dest_.proj_, source_.proj_, point_count,
                          0, x,y,z) != 0)
        {
            return false;
        }
    }

    if (is_source_longlat_)
    {
        int i;
        for(i=0; i<point_count; i++) {
            x[i] *= RAD_TO_DEG;
            y[i] *= RAD_TO_DEG;
        }
    }
#endif
    return true;
}

bool proj_transform::backward (double & x, double & y , double & z) const
{
    return backward(&x, &y, &z, 1);
}


bool proj_transform::forward (box2d<double> & box) const
{
    if (is_source_equal_dest_)
        return true;

    double minx = box.minx();
    double miny = box.miny();
    double maxx = box.maxx();
    double maxy = box.maxy();
    double z = 0.0;
    if (!forward(minx,miny,z))
        return false;
    if (!forward(maxx,maxy,z))
        return false;
    box.init(minx,miny,maxx,maxy);
    return true;
}

bool proj_transform::backward (box2d<double> & box) const
{
    if (is_source_equal_dest_)
        return true;

    double minx = box.minx();
    double miny = box.miny();
    double maxx = box.maxx();
    double maxy = box.maxy();
    double z = 0.0;
    if (!backward(minx,miny,z))
        return false;
    if (!backward(maxx,maxy,z))
        return false;
    box.init(minx,miny,maxx,maxy);
    return true;
}

void envelope_points(std::vector< coord<double,2> > & coords, box2d<double>& env, int points)
{
    double width = env.width();
    double height = env.height();

    int steps;

    if (points <= 4) {
        steps = 0;
    } else {
        steps = static_cast<int>(std::ceil((points - 4) / 4.0));
    }

    steps += 1;
    double xstep = width / steps;
    double ystep = height / steps;

    for (int i=0; i<=steps; i++) {
        coords.push_back(coord<double,2>(env.minx() + i * xstep, env.miny()));
        coords.push_back(coord<double,2>(env.minx() + i * xstep, env.maxy()));

    }
    for (int i=1; i<steps; i++) {
        coords.push_back(coord<double,2>(env.minx(), env.miny() + i * ystep));
        coords.push_back(coord<double,2>(env.maxx(), env.miny() + i * ystep));
    }
}

box2d<double> calculate_bbox(std::vector<coord<double,2> > & points) {
    std::vector<coord<double,2> >::iterator it = points.begin();
    std::vector<coord<double,2> >::iterator it_end = points.end();

    box2d<double> env(*it, *(++it));
    for (; it!=it_end; ++it) {
        env.expand_to_include(*it);
    }
    return env;
}


/* More robust, but expensive, bbox transform
 * in the face of proj4 out of bounds conditions.
 * Can result in 20 -> 10 r/s performance hit.
 * Alternative is to provide proper clipping box
 * in the target srs by setting map 'maximum-extent'
 */
bool proj_transform::backward(box2d<double>& env, int points) const
{
    if (is_source_equal_dest_)
        return true;

    std::vector<coord<double,2> > coords;
    envelope_points(coords, env, points);

    double z;
    for (std::vector<coord<double,2> >::iterator it = coords.begin(); it!=coords.end(); ++it) {
        z = 0;
        if (!backward(it->x, it->y, z)) {
            return false;
        }
    }

    box2d<double> result = calculate_bbox(coords);

    env.re_center(result.center().x, result.center().y);
    env.height(result.height());
    env.width(result.width());

    return true;
}

bool proj_transform::forward(box2d<double>& env, int points) const
{
    if (is_source_equal_dest_)
        return true;

    std::vector<coord<double,2> > coords;
    envelope_points(coords, env, points);

    double z;
    for (std::vector<coord<double,2> >::iterator it = coords.begin(); it!=coords.end(); ++it) {
        z = 0;
        if (!forward(it->x, it->y, z)) {
            return false;
        }
    }

    box2d<double> result = calculate_bbox(coords);

    env.re_center(result.center().x, result.center().y);
    env.height(result.height());
    env.width(result.width());

    return true;
}

mapnik::projection const& proj_transform::source() const
{
    return source_;
}
mapnik::projection const& proj_transform::dest() const
{
    return dest_;
}

}<|MERGE_RESOLUTION|>--- conflicted
+++ resolved
@@ -52,17 +52,6 @@
         is_dest_longlat_ = dest_.is_geographic();
         boost::optional<well_known_srs_e> src_k = source.well_known();
         boost::optional<well_known_srs_e> dest_k = dest.well_known();
-<<<<<<< HEAD
-        if (src_k && dest_k)
-        {
-            if (*src_k == WGS_84) wgs84_to_merc_ = true;
-            else merc_to_wgs84_ = true;
-        }
-        else
-        {
-            source_.init_proj4();
-            dest_.init_proj4();
-=======
         bool known_trans = false;
         if (src_k && dest_k)
         {
@@ -85,7 +74,6 @@
 #else
             throw std::runtime_error(std::string("Cannot initialize proj_transform for given projections without proj4 support (-DMAPNIK_USE_PROJ4): '") + source_.params() + "'->'" + dest_.params() + "'");
 #endif
->>>>>>> cf11a27a
         }
     }
 }

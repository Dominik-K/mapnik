--- conflicted
+++ resolved
@@ -240,11 +240,8 @@
     {
         int radius = 0;
         mapnik::filter::filter_radius_visitor visitor(radius);
-        BOOST_FOREACH(mapnik::filter::filter_type const& filter_tag, st.image_filters())
-        {
-<<<<<<< HEAD
-            internal_buffer_ = std::make_shared<buffer_type>(pixmap_.width(),pixmap_.height());
-=======
+        for (mapnik::filter::filter_type const& filter_tag : st.image_filters())
+        {
             boost::apply_visitor(visitor, filter_tag);
         }
         if (radius > t_.offset())
@@ -261,8 +258,7 @@
            (internal_buffer_->width() < target_width ||
             internal_buffer_->height() < target_height))
         {
-            internal_buffer_ = boost::make_shared<buffer_type>(target_width,target_height);
->>>>>>> 5672ad92
+            internal_buffer_ = std::make_shared<buffer_type>(target_width,target_height);
         }
         else
         {

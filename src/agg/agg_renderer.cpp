--- conflicted
+++ resolved
@@ -300,13 +300,9 @@
     }
     else
     {
-<<<<<<< HEAD
         current_buffer_ = current_layer_buffer_;
-=======
         t_.set_offset(0);
         ras_ptr->clip_box(0,0,width_,height_);
-        current_buffer_ = &pixmap_;
->>>>>>> f123b84f
     }
 }
 

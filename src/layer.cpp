--- conflicted
+++ resolved
@@ -40,17 +40,12 @@
       queryable_(false),
       clear_label_cache_(false),
       cache_features_(false),
-<<<<<<< HEAD
-      group_by_(""),
-      ds_(),
-      opacity_(1.0f) {}
-=======
       group_by_(),
       styles_(),
       ds_(),
       buffer_size_(),
-      maximum_extent_() {}
->>>>>>> f81fc53c
+      maximum_extent_()
+      opacity_(1.0f) {}
 
 layer::layer(layer const& rhs)
     : name_(rhs.name_),

/*****************************************************************************
 *
 * This file is part of Mapnik (c++ mapping toolkit)
 *
 * Copyright (C) 2011 Artem Pavlenko
 *
 * This library is free software; you can redistribute it and/or
 * modify it under the terms of the GNU Lesser General Public
 * License as published by the Free Software Foundation; either
 * version 2.1 of the License, or (at your option) any later version.
 *
 * This library is distributed in the hope that it will be useful,
 * but WITHOUT ANY WARRANTY; without even the implied warranty of
 * MERCHANTABILITY or FITNESS FOR A PARTICULAR PURPOSE.  See the GNU
 * Lesser General Public License for more details.
 *
 * You should have received a copy of the GNU Lesser General Public
 * License along with this library; if not, write to the Free Software
 * Foundation, Inc., 51 Franklin St, Fifth Floor, Boston, MA  02110-1301  USA
 *
 *****************************************************************************/

#if defined(HAVE_CAIRO)

// mapnik
#include <mapnik/debug.hpp>
#include <mapnik/cairo_renderer.hpp>
#include <mapnik/image_util.hpp>
#include <mapnik/unicode.hpp>
#include <mapnik/markers_placement.hpp>
#include <mapnik/arrow.hpp>
#include <mapnik/parse_path.hpp>
#include <mapnik/marker.hpp>
#include <mapnik/marker_cache.hpp>
#include <mapnik/svg/svg_path_adapter.hpp>
#include <mapnik/svg/svg_path_attributes.hpp>
#include <mapnik/segment.hpp>
#include <mapnik/symbolizer_helpers.hpp>
#include <mapnik/expression_evaluator.hpp>
#include <mapnik/warp.hpp>
#include <mapnik/config.hpp>
#include <mapnik/text_path.hpp>
#include <mapnik/vertex_converters.hpp>

// cairo
#include <cairomm/context.h>
#include <cairomm/surface.h>
#include <cairo-ft.h>
#include <cairo-version.h>

// boost
#include <boost/utility.hpp>
#include <boost/make_shared.hpp>

// agg

#include "agg_conv_clip_polyline.h"
#include "agg_conv_clip_polygon.h"
#include "agg_conv_smooth_poly1.h"

// markers
#include "agg_path_storage.h"
#include "agg_ellipse.h"

namespace mapnik
{
class cairo_pattern : private boost::noncopyable
{
public:
    cairo_pattern(image_data_32 const& data)
    {
        int pixels = data.width() * data.height();
        const unsigned int *in_ptr = data.getData();
        const unsigned int *in_end = in_ptr + pixels;
        unsigned int *out_ptr;

        surface_ = Cairo::ImageSurface::create(Cairo::FORMAT_ARGB32, data.width(), data.height());

        out_ptr = reinterpret_cast<unsigned int *>(surface_->get_data());

        while (in_ptr < in_end)
        {
            unsigned int in = *in_ptr++;
            unsigned int r = (in >> 0) & 0xff;
            unsigned int g = (in >> 8) & 0xff;
            unsigned int b = (in >> 16) & 0xff;
            unsigned int a = (in >> 24) & 0xff;

            r = r * a / 255;
            g = g * a / 255;
            b = b * a / 255;

            *out_ptr++ = (a << 24) | (r << 16) | (g << 8) | b;
        }
        // mark the surface as dirty as we've modified it behind cairo's back
        surface_->mark_dirty();
        pattern_ = Cairo::SurfacePattern::create(surface_);
    }

    ~cairo_pattern(void)
    {
    }

    void set_matrix(Cairo::Matrix const& matrix)
    {
        pattern_->set_matrix(matrix);
    }

    void set_origin(double x, double y)
    {
        Cairo::Matrix matrix;

        pattern_->get_matrix(matrix);

        matrix.x0 = -x;
        matrix.y0 = -y;

        pattern_->set_matrix(matrix);
    }

    void set_extend(Cairo::Extend extend)
    {
        pattern_->set_extend(extend);
    }

    void set_filter(Cairo::Filter filter)
    {
        pattern_->set_filter(filter);
    }

    Cairo::RefPtr<Cairo::SurfacePattern> const& pattern(void) const
    {
        return pattern_;
    }

private:
    Cairo::RefPtr<Cairo::ImageSurface> surface_;
    Cairo::RefPtr<Cairo::SurfacePattern> pattern_;
};

class cairo_gradient : private boost::noncopyable
{
public:
    cairo_gradient(const mapnik::gradient &grad, double opacity=1.0)
    {
        double x1,x2,y1,y2,r;
        grad.get_control_points(x1,y1,x2,y2,r);
        if (grad.get_gradient_type() == LINEAR)
        {
            pattern_ = Cairo::LinearGradient::create(x1, y1, x2, y2);
        }
        else if (grad.get_gradient_type() == RADIAL)
        {
            pattern_ = Cairo::RadialGradient::create(x1, y1, 0, x2, y2, r);
        }

        units_ = grad.get_units();

        BOOST_FOREACH ( mapnik::stop_pair const& st, grad.get_stop_array() )
        {
            mapnik::color const& stop_color = st.second;
            double r= static_cast<double> (stop_color.red())/255.0;
            double g= static_cast<double> (stop_color.green())/255.0;
            double b= static_cast<double> (stop_color.blue())/255.0;
            double a= static_cast<double> (stop_color.alpha())/255.0;
            pattern_->add_color_stop_rgba(st.first, r, g, b, a*opacity);
        }

        double m[6];
        agg::trans_affine tr = grad.get_transform();
        tr.invert();
        tr.store_to(m);
        pattern_->set_matrix(Cairo::Matrix(m[0],m[1],m[2],m[3],m[4],m[5]));
    }

    ~cairo_gradient(void)
    {
    }


    Cairo::RefPtr<Cairo::Gradient> const& gradient(void) const
    {
        return pattern_;
    }

    gradient_unit_e units() const
    {
        return units_;
    }

private:
    Cairo::RefPtr<Cairo::Gradient> pattern_;
    gradient_unit_e units_;

};

class cairo_face : private boost::noncopyable
{
public:
    cairo_face(boost::shared_ptr<freetype_engine> const& engine, face_ptr const& face)
        : face_(face)
    {
        static cairo_user_data_key_t key;
        cairo_font_face_t *c_face;

        c_face = cairo_ft_font_face_create_for_ft_face(face->get_face(), FT_LOAD_NO_HINTING);
        cairo_font_face_set_user_data(c_face, &key, new handle(engine, face), destroy);

        cairo_face_ = Cairo::RefPtr<Cairo::FontFace>(new Cairo::FontFace(c_face));
    }

    Cairo::RefPtr<Cairo::FontFace> const& face(void) const
    {
        return cairo_face_;
    }

private:
    class handle
    {
    public:
        handle(boost::shared_ptr<freetype_engine> const& engine, face_ptr const& face)
            : engine_(engine), face_(face) {}

    private:
        boost::shared_ptr<freetype_engine> engine_;
        face_ptr face_;
    };

    static void destroy(void *data)
    {
        handle *h = static_cast<handle *>(data);

        delete h;
    }

private:
    face_ptr face_;
    Cairo::RefPtr<Cairo::FontFace> cairo_face_;
};

cairo_face_manager::cairo_face_manager(boost::shared_ptr<freetype_engine> engine)
    : font_engine_(engine)
{
}

cairo_face_ptr cairo_face_manager::get_face(face_ptr face)
{
    cairo_face_cache::iterator itr = cache_.find(face);
    cairo_face_ptr entry;

    if (itr != cache_.end())
    {
        entry = itr->second;
    }
    else
    {
        entry = boost::make_shared<cairo_face>(font_engine_, face);
        cache_.insert(std::make_pair(face, entry));
    }

    return entry;
}

class cairo_context : private boost::noncopyable
{
public:
    cairo_context(Cairo::RefPtr<Cairo::Context> const& context)
        : context_(context)
    {
        context_->save();
    }

    ~cairo_context(void)
    {
        context_->restore();
    }

    void set_color(color const &color, double opacity = 1.0)
    {
        set_color(color.red(), color.green(), color.blue(), color.alpha() * opacity / 255.0);
    }

    void set_color(int r, int g, int b, double opacity = 1.0)
    {
        context_->set_source_rgba(r / 255.0, g / 255.0, b / 255.0, opacity);
    }

    void set_operator(composite_mode_e comp_op)
    {
        switch (comp_op)
        {
        case clear:
            context_->set_operator(Cairo::OPERATOR_CLEAR);
            break;
        case src:
            context_->set_operator(Cairo::OPERATOR_SOURCE);
            break;
        case dst:
            context_->set_operator(Cairo::OPERATOR_DEST);
            break;
        case src_over:
            context_->set_operator(Cairo::OPERATOR_OVER);
            break;
        case dst_over:
            context_->set_operator(Cairo::OPERATOR_DEST_OVER);
            break;
        case src_in:
            context_->set_operator(Cairo::OPERATOR_IN);
            break;
        case dst_in:
            context_->set_operator(Cairo::OPERATOR_DEST_IN);
            break;
        case src_out:
            context_->set_operator(Cairo::OPERATOR_OUT);
            break;
        case dst_out:
            context_->set_operator(Cairo::OPERATOR_DEST_OUT);
            break;
        case src_atop:
            context_->set_operator(Cairo::OPERATOR_ATOP);
            break;
        case dst_atop:
            context_->set_operator(Cairo::OPERATOR_DEST_ATOP);
            break;
        case _xor:
            context_->set_operator(Cairo::OPERATOR_XOR);
            break;
        case plus:
            context_->set_operator(Cairo::OPERATOR_ADD);
            break;
#if CAIRO_VERSION >= CAIRO_VERSION_ENCODE(1, 10, 0)
        case multiply:
            context_->set_operator(static_cast<Cairo::Operator>(CAIRO_OPERATOR_MULTIPLY));
            break;
        case screen:
            context_->set_operator(static_cast<Cairo::Operator>(CAIRO_OPERATOR_SCREEN));
            break;
        case overlay:
            context_->set_operator(static_cast<Cairo::Operator>(CAIRO_OPERATOR_OVERLAY));
            break;
        case darken:
            context_->set_operator(static_cast<Cairo::Operator>(CAIRO_OPERATOR_DARKEN));
            break;
        case lighten:
            context_->set_operator(static_cast<Cairo::Operator>(CAIRO_OPERATOR_LIGHTEN));
            break;
        case color_dodge:
            context_->set_operator(static_cast<Cairo::Operator>(CAIRO_OPERATOR_COLOR_DODGE));
            break;
        case color_burn:
            context_->set_operator(static_cast<Cairo::Operator>(CAIRO_OPERATOR_COLOR_BURN));
            break;
        case hard_light:
            context_->set_operator(static_cast<Cairo::Operator>(CAIRO_OPERATOR_HARD_LIGHT));
            break;
        case soft_light:
            context_->set_operator(static_cast<Cairo::Operator>(CAIRO_OPERATOR_SOFT_LIGHT));
            break;
        case difference:
            context_->set_operator(static_cast<Cairo::Operator>(CAIRO_OPERATOR_DIFFERENCE));
            break;
        case exclusion:
            context_->set_operator(static_cast<Cairo::Operator>(CAIRO_OPERATOR_EXCLUSION));
            break;
#else
#warning building against cairo older that 1.10.0, some compositing options are disabled
        case multiply:
        case screen:
        case overlay:
        case darken:
        case lighten:
        case color_dodge:
        case color_burn:
        case hard_light:
        case soft_light:
        case difference:
        case exclusion:
            break;
#endif
        case contrast:
        case minus:
        case invert:
        case invert_rgb:
        case grain_merge:
        case grain_extract:
        case hue:
        case saturation:
        case _color:
        case _value:
        case colorize_alpha:
            break;
        }
    }

    void set_line_join(line_join_e join)
    {
        if (join == MITER_JOIN)
            context_->set_line_join(Cairo::LINE_JOIN_MITER);
        else if (join == MITER_REVERT_JOIN)
            context_->set_line_join(Cairo::LINE_JOIN_MITER);
        else if (join == ROUND_JOIN)
            context_->set_line_join(Cairo::LINE_JOIN_ROUND);
        else
            context_->set_line_join(Cairo::LINE_JOIN_BEVEL);
    }

    void set_line_cap(line_cap_e cap)
    {
        if (cap == BUTT_CAP)
            context_->set_line_cap(Cairo::LINE_CAP_BUTT);
        else if (cap == SQUARE_CAP)
            context_->set_line_cap(Cairo::LINE_CAP_SQUARE);
        else
            context_->set_line_cap(Cairo::LINE_CAP_ROUND);
    }

    void set_miter_limit(double limit)
    {
        context_->set_miter_limit(limit);
    }

    void set_line_width(double width)
    {
        context_->set_line_width(width);
    }

    void set_dash(dash_array const &dashes)
    {
        std::valarray<double> d(dashes.size() * 2);
        dash_array::const_iterator itr = dashes.begin();
        dash_array::const_iterator end = dashes.end();
        int index = 0;

        for (; itr != end; ++itr)
        {
            d[index++] = itr->first;
            d[index++] = itr->second;
        }

        context_->set_dash(d, 0.0);
    }

    void set_fill_rule(Cairo::FillRule fill_rule)
    {
        context_->set_fill_rule(fill_rule);
    }

    void move_to(double x, double y)
    {
#if CAIRO_VERSION < CAIRO_VERSION_ENCODE(1, 6, 0)
        if (x < -32767.0) x = -32767.0;
        else if (x > 32767.0) x = 32767.0;
        if (y < -32767.0) y = -32767.0;
        else if (y > 32767.0) y = 32767.0;
#endif

        context_->move_to(x, y);
    }

    void curve_to(double ct1_x, double ct1_y, double ct2_x, double ct2_y, double end_x, double end_y)
    {
        context_->curve_to(ct1_x,ct1_y,ct2_x,ct2_y,end_x,end_y);
    }

    void close_path()
    {
        context_->close_path();
    }

    void line_to(double x, double y)
    {
#if CAIRO_VERSION < CAIRO_VERSION_ENCODE(1, 6, 0)
        if (x < -32767.0) x = -32767.0;
        else if (x > 32767.0) x = 32767.0;
        if (y < -32767.0) y = -32767.0;
        else if (y > 32767.0) y = 32767.0;
#endif

        context_->line_to(x, y);
    }

    template <typename T>
    void add_path(T& path, unsigned start_index = 0)
    {
        double x, y;

        path.rewind(start_index);

        for (unsigned cm = path.vertex(&x, &y); cm != SEG_END; cm = path.vertex(&x, &y))
        {
            if (cm == SEG_MOVETO)
            {
                move_to(x, y);
            }
            else if (cm == SEG_LINETO)
            {
                line_to(x, y);
            }
        }
    }

    template <typename T>
    void add_agg_path(T& path, unsigned start_index = 0)
    {
        double x=0;
        double y=0;

        path.rewind(start_index);

        for (unsigned cm = path.vertex(&x, &y); !agg::is_stop(cm); cm = path.vertex(&x, &y))
        {
            if (agg::is_move_to(cm))
            {
                move_to(x, y);
            }
            else if (agg::is_drawing(cm))
            {
                if (agg::is_curve3(cm))
                {
                    double end_x=0;
                    double end_y=0;

                    MAPNIK_LOG_WARN(cairo_renderer) << "Curve 3 not implemented";

                    path.vertex(&end_x, &end_y);

                    curve_to(x,y,x,y,end_x,end_y);
                }
                else if (agg::is_curve4(cm))
                {
                    double ct2_x=0;
                    double ct2_y=0;
                    double end_x=0;
                    double end_y=0;

                    path.vertex(&ct2_x, &ct2_y);
                    path.vertex(&end_x, &end_y);

                    curve_to(x,y,ct2_x,ct2_y,end_x,end_y);
                }
                else if (agg::is_line_to(cm))
                {
                    line_to(x, y);
                }
                else
                {
                    MAPNIK_LOG_WARN(cairo_renderer) << "Unimplemented drawing command: " << cm;
                    move_to(x, y);
                }
            }
            else if (agg::is_close(cm))
            {
                close_path();
            }
            else
            {
                MAPNIK_LOG_WARN(cairo_renderer) << "Unimplemented path command: " << cm;
            }
        }
    }

    void rectangle(double x, double y, double w, double h)
    {
        context_->rectangle(x, y, w, h);
    }

    void stroke(void)
    {
        context_->stroke();
    }

    void fill(void)
    {
        context_->fill();
    }

    void paint(void)
    {
        context_->paint();
    }

    void set_pattern(cairo_pattern const& pattern)
    {
        context_->set_source(pattern.pattern());
    }

    void set_gradient(cairo_gradient const& pattern, const box2d<double> &bbox)
    {
        Cairo::RefPtr<Cairo::Gradient> p = pattern.gradient();

        double bx1=bbox.minx();
        double by1=bbox.miny();
        double bx2=bbox.maxx();
        double by2=bbox.maxy();
        if (pattern.units() != USER_SPACE_ON_USE)
        {
            if (pattern.units() == OBJECT_BOUNDING_BOX)
            {
                context_->get_path_extents (bx1, by1, bx2, by2);
            }
            Cairo::Matrix m = p->get_matrix();
            m.scale(1.0/(bx2-bx1),1.0/(by2-by1));
            m.translate(-bx1,-by1);
            p->set_matrix(m);
        }

        context_->set_source(p);
    }

    void add_image(double x, double y, image_data_32 & data, double opacity = 1.0)
    {
        cairo_pattern pattern(data);

        pattern.set_origin(x, y);

        context_->save();
        context_->set_source(pattern.pattern());
        context_->paint_with_alpha(opacity);
        context_->restore();
    }

    void set_font_face(cairo_face_manager & manager, face_ptr face)
    {
        context_->set_font_face(manager.get_face(face)->face());
    }

    void set_font_matrix(Cairo::Matrix const& matrix)
    {
        context_->set_font_matrix(matrix);
    }

    void set_matrix(Cairo::Matrix const& matrix)
    {
        context_->set_matrix(matrix);
    }

    void transform(Cairo::Matrix const& matrix)
    {
        context_->transform(matrix);
    }

    void translate(double x, double y)
    {
        context_->translate(x,y);
    }

    void save()
    {
        context_->save();
    }

    void restore()
    {
        context_->restore();
    }

    void show_glyph(unsigned long index, double x, double y)
    {
        Cairo::Glyph glyph;

        glyph.index = index;
        glyph.x = x;
        glyph.y = y;

        std::vector<Cairo::Glyph> glyphs;

        glyphs.push_back(glyph);

        context_->show_glyphs(glyphs);
    }

    void glyph_path(unsigned long index, double x, double y)
    {
        Cairo::Glyph glyph;

        glyph.index = index;
        glyph.x = x;
        glyph.y = y;

        std::vector<Cairo::Glyph> glyphs;

        glyphs.push_back(glyph);

        context_->glyph_path(glyphs);
    }

    void add_text(text_path & path,
                  cairo_face_manager & manager,
                  face_manager<freetype_engine> &font_manager)
    {
        double sx = path.center.x;
        double sy = path.center.y;

        path.rewind();

        for (int iii = 0; iii < path.num_nodes(); iii++)
        {
            char_info_ptr c;
            double x, y, angle;

            path.vertex(&c, &x, &y, &angle);

            face_set_ptr faces = font_manager.get_face_set(c->format->face_name, c->format->fontset);
            float text_size = c->format->text_size;
            faces->set_character_sizes(text_size);

            glyph_ptr glyph = faces->get_glyph(c->c);

            if (glyph)
            {
                Cairo::Matrix matrix;

                matrix.xx = text_size * cos(angle);
                matrix.xy = text_size * sin(angle);
                matrix.yx = text_size * -sin(angle);
                matrix.yy = text_size * cos(angle);
                matrix.x0 = 0;
                matrix.y0 = 0;

                set_font_matrix(matrix);

                set_font_face(manager, glyph->get_face());

                glyph_path(glyph->get_index(), sx + x, sy - y);
                set_line_width(c->format->halo_radius);
                set_line_join(ROUND_JOIN);
                set_color(c->format->halo_fill);
                stroke();
                set_color(c->format->fill);
                show_glyph(glyph->get_index(), sx + x, sy - y);
            }
        }
    }


private:
    Cairo::RefPtr<Cairo::Context> context_;
};

cairo_renderer_base::cairo_renderer_base(Map const& m,
                                         Cairo::RefPtr<Cairo::Context> const& context,
                                         double scale_factor,
                                         unsigned offset_x,
                                         unsigned offset_y)
    : m_(m),
      context_(context),
      width_(m.width()),
      height_(m.height()),
      scale_factor_(scale_factor),
      t_(m.width(),m.height(),m.get_current_extent(),offset_x,offset_y),
      font_engine_(boost::make_shared<freetype_engine>()),
      font_manager_(*font_engine_),
      face_manager_(font_engine_),
      detector_(box2d<double>(-m.buffer_size() ,-m.buffer_size() , m.width() + m.buffer_size() ,m.height() + m.buffer_size()))
{
    MAPNIK_LOG_DEBUG(cairo_renderer) << "cairo_renderer_base: Scale=" << m.scale();
}

template <>
cairo_renderer<Cairo::Context>::cairo_renderer(Map const& m, Cairo::RefPtr<Cairo::Context> const& context, double scale_factor, unsigned offset_x, unsigned offset_y)
    : feature_style_processor<cairo_renderer>(m),
      cairo_renderer_base(m,context,scale_factor,offset_x,offset_y)
{
}

template <>
cairo_renderer<Cairo::Surface>::cairo_renderer(Map const& m, Cairo::RefPtr<Cairo::Surface> const& surface, double scale_factor, unsigned offset_x, unsigned offset_y)
    : feature_style_processor<cairo_renderer>(m),
      cairo_renderer_base(m,Cairo::Context::create(surface),scale_factor,offset_x,offset_y)
{
}

cairo_renderer_base::~cairo_renderer_base() {}

void cairo_renderer_base::start_map_processing(Map const& map)
{
    MAPNIK_LOG_DEBUG(cairo_renderer) << "cairo_renderer_base: Start map processing bbox=" << map.get_current_extent();

#if CAIRO_VERSION >= CAIRO_VERSION_ENCODE(1, 6, 0)
    box2d<double> bounds = t_.forward(t_.extent());
    context_->rectangle(bounds.minx(), bounds.miny(), bounds.maxx(), bounds.maxy());
    context_->clip();
#else
#warning building against cairo older that 1.6.0, map clipping is disabled
#endif

    boost::optional<color> bg = m_.background();
    if (bg)
    {
        cairo_context context(context_);
        context.set_color(*bg);
        context.paint();
    }
}

template <>
void cairo_renderer<Cairo::Context>::end_map_processing(Map const& )
{
    MAPNIK_LOG_DEBUG(cairo_renderer) << "cairo_renderer_base: End map processing";
}

template <>
void cairo_renderer<Cairo::Surface>::end_map_processing(Map const& )
{
    MAPNIK_LOG_DEBUG(cairo_renderer) << "cairo_renderer_base: End map processing";

    context_->show_page();
}

void cairo_renderer_base::start_layer_processing(layer const& lay, box2d<double> const& query_extent)
{
    MAPNIK_LOG_DEBUG(cairo_renderer) << "cairo_renderer_base: Start processing layer=" << lay.name() ;
    MAPNIK_LOG_DEBUG(cairo_renderer) << "cairo_renderer_base: -- datasource=" << lay.datasource().get();
    MAPNIK_LOG_DEBUG(cairo_renderer) << "cairo_renderer_base: -- query_extent=" << query_extent;

    if (lay.clear_label_cache())
    {
        detector_.clear();
    }
    query_extent_ = query_extent;
}

void cairo_renderer_base::end_layer_processing(layer const&)
{
    MAPNIK_LOG_DEBUG(cairo_renderer) << "cairo_renderer_base: End layer processing";
}

void cairo_renderer_base::start_style_processing(feature_type_style const& st)
{
    MAPNIK_LOG_DEBUG(cairo_renderer) << "cairo_renderer:start style processing";
}

void cairo_renderer_base::end_style_processing(feature_type_style const& st)
{
    MAPNIK_LOG_DEBUG(cairo_renderer) << "cairo_renderer:end style processing";
}

void cairo_renderer_base::process(polygon_symbolizer const& sym,
                                  mapnik::feature_impl & feature,
                                  proj_transform const& prj_trans)
{
    cairo_context context(context_);
    context.set_operator(sym.comp_op());
    context.set_color(sym.get_fill(), sym.get_opacity());

    agg::trans_affine tr;
    evaluate_transform(tr, feature, sym.get_transform());

    typedef boost::mpl::vector<clip_poly_tag,transform_tag,affine_transform_tag,smooth_tag> conv_types;
    vertex_converter<box2d<double>, cairo_context, polygon_symbolizer,
                     CoordTransform, proj_transform, agg::trans_affine, conv_types>
        converter(query_extent_,context,sym,t_,prj_trans,tr,1.0);

    if (sym.clip()) converter.set<clip_poly_tag>(); //optional clip (default: true)
    converter.set<transform_tag>(); //always transform
    converter.set<affine_transform_tag>();
    if (sym.smooth() > 0.0) converter.set<smooth_tag>(); // optional smooth converter

    BOOST_FOREACH( geometry_type & geom, feature.paths())
    {
        if (geom.num_points() > 2)
        {
            converter.apply(geom);
        }
    }
    // fill polygon
    context.fill();
}

void cairo_renderer_base::process(building_symbolizer const& sym,
                                  mapnik::feature_impl & feature,
                                  proj_transform const& prj_trans)
{
    typedef coord_transform<CoordTransform,geometry_type> path_type;

    cairo_context context(context_);
    context.set_operator(sym.comp_op());
    color const& fill = sym.get_fill();
    double height = 0.0;
    expression_ptr height_expr = sym.height();
    if (height_expr)
    {
        value_type result = boost::apply_visitor(evaluate<Feature,value_type>(feature), *height_expr);
        height = result.to_double(); //scale_factor is always 1.0 atm
    }

    for (unsigned i = 0; i < feature.num_geometries(); ++i)
    {
        geometry_type const& geom = feature.get_geometry(i);

        if (geom.num_points() > 2)
        {
            boost::scoped_ptr<geometry_type> frame(new geometry_type(LineString));
            boost::scoped_ptr<geometry_type> roof(new geometry_type(Polygon));
            std::deque<segment_t> face_segments;
            double x0(0);
            double y0(0);

            geom.rewind(0);
            unsigned cm = geom.vertex(&x0, &y0);

            for (unsigned j = 1; j < geom.num_points(); ++j)
            {
                double x=0;
                double y=0;

                cm = geom.vertex(&x,&y);

                if (cm == SEG_MOVETO)
                {
                    frame->move_to(x,y);
                }
                else if (cm == SEG_LINETO)
                {
                    frame->line_to(x,y);
                }

                if (j != 0)
                {
                    face_segments.push_back(segment_t(x0, y0, x, y));
                }

                x0 = x;
                y0 = y;
            }

            std::sort(face_segments.begin(), face_segments.end(), y_order);
            std::deque<segment_t>::const_iterator itr = face_segments.begin();
            for (; itr != face_segments.end(); ++itr)
            {
                boost::scoped_ptr<geometry_type> faces(new geometry_type(Polygon));

                faces->move_to(itr->get<0>(), itr->get<1>());
                faces->line_to(itr->get<2>(), itr->get<3>());
                faces->line_to(itr->get<2>(), itr->get<3>() + height);
                faces->line_to(itr->get<0>(), itr->get<1>() + height);

                path_type faces_path(t_, *faces, prj_trans);
                context.set_color(int(fill.red() * 0.8), int(fill.green() * 0.8),
                                  int(fill.blue() * 0.8), fill.alpha() * sym.get_opacity() / 255.0);
                context.add_path(faces_path);
                context.fill();

                frame->move_to(itr->get<0>(), itr->get<1>());
                frame->line_to(itr->get<0>(), itr->get<1>() + height);
            }

            geom.rewind(0);
            for (unsigned j = 0; j < geom.num_points(); ++j)
            {
                double x, y;
                unsigned cm = geom.vertex(&x, &y);

                if (cm == SEG_MOVETO)
                {
                    frame->move_to(x, y + height);
                    roof->move_to(x, y + height);
                }
                else if (cm == SEG_LINETO)
                {
                    frame->line_to(x, y + height);
                    roof->line_to(x, y + height);
                }
            }

            path_type path(t_, *frame, prj_trans);
            context.set_color(fill.red()*0.8, fill.green()*0.8, fill.blue()*0.8, fill.alpha() * sym.get_opacity() / 255.0);
            context.add_path(path);
            context.stroke();

            path_type roof_path(t_, *roof, prj_trans);
            context.set_color(fill, sym.get_opacity());
            context.add_path(roof_path);
            context.fill();
        }
    }
}

void cairo_renderer_base::process(line_symbolizer const& sym,
                                  mapnik::feature_impl & feature,
                                  proj_transform const& prj_trans)
{
    cairo_context context(context_);
    mapnik::stroke const& stroke_ = sym.get_stroke();
    context.set_operator(sym.comp_op());

    context.set_color(stroke_.get_color(), stroke_.get_opacity());
    context.set_line_join(stroke_.get_line_join());
    context.set_line_cap(stroke_.get_line_cap());
    context.set_miter_limit(stroke_.get_miterlimit());
    context.set_line_width(stroke_.get_width());
    if (stroke_.has_dash())
    {
        context.set_dash(stroke_.get_dash_array());
    }

    agg::trans_affine tr;
    evaluate_transform(tr, feature, sym.get_transform());

    box2d<double> ext = query_extent_ * 1.1;
    typedef boost::mpl::vector<clip_line_tag,transform_tag, offset_transform_tag, affine_transform_tag, smooth_tag> conv_types;
    vertex_converter<box2d<double>, cairo_context, line_symbolizer,
                     CoordTransform, proj_transform, agg::trans_affine, conv_types>
        converter(ext,context,sym,t_,prj_trans,tr,1.0);

    if (sym.clip()) converter.set<clip_line_tag>(); // optional clip (default: true)
    converter.set<transform_tag>(); // always transform

    if (fabs(sym.offset()) > 0.0) converter.set<offset_transform_tag>(); // parallel offset
    converter.set<affine_transform_tag>(); // optional affine transform
    if (sym.smooth() > 0.0) converter.set<smooth_tag>(); // optional smooth converter

    BOOST_FOREACH( geometry_type & geom, feature.paths())
    {
        if (geom.num_points() > 1)
        {
            converter.apply(geom);
        }
    }
    // stroke
    context.stroke();
}

void cairo_renderer_base::render_marker(pixel_position const& pos, marker const& marker, const agg::trans_affine & tr, double opacity, bool recenter)

{
    cairo_context context(context_);

    if (marker.is_vector())
    {
        box2d<double> bbox;
        bbox = (*marker.get_vector_data())->bounding_box();

        agg::trans_affine mtx = tr;

        if (recenter)
        {
            coord<double,2> c = bbox.center();
            // center the svg marker on '0,0'
            mtx = agg::trans_affine_translation(-c.x,-c.y);
            // apply symbol transformation to get to map space
            mtx *= tr;
            // render the marker at the center of the marker box
            mtx.translate(pos.x+0.5 * marker.width(), pos.y+0.5 * marker.height());
        }

        typedef coord_transform<CoordTransform,geometry_type> path_type;
        agg::trans_affine transform;
        mapnik::path_ptr vmarker = *marker.get_vector_data();
        using namespace mapnik::svg;
        agg::pod_bvector<path_attributes> const & attributes_ = vmarker->attributes();
        for(unsigned i = 0; i < attributes_.size(); ++i)
        {
            mapnik::svg::path_attributes const& attr = attributes_[i];
            if (!attr.visibility_flag)
                continue;

            context.save();

            transform = attr.transform;
            transform *= mtx;

            // TODO - this 'is_valid' check is not used in the AGG renderer and also
            // appears to lead to bogus results with
            // tests/data/good_maps/markers_symbolizer_lines_file.xml
            if (/*transform.is_valid() && */ !transform.is_identity())
            {
                double m[6];
                transform.store_to(m);
                context.transform(Cairo::Matrix(m[0],m[1],m[2],m[3],m[4],m[5]));
            }

            vertex_stl_adapter<svg_path_storage> stl_storage(vmarker->source());
            svg_path_adapter svg_path(stl_storage);

            if (attr.fill_flag || attr.fill_gradient.get_gradient_type() != NO_GRADIENT)
            {
                context.add_agg_path(svg_path,attr.index);
                if (attr.even_odd_flag)
                {
                    context.set_fill_rule(Cairo::FILL_RULE_EVEN_ODD);
                }
                else
                {
                    context.set_fill_rule(Cairo::FILL_RULE_WINDING);
                }
                if(attr.fill_gradient.get_gradient_type() != NO_GRADIENT)
                {
                    cairo_gradient g(attr.fill_gradient,attr.opacity*opacity);

                    context.set_gradient(g,bbox);
                    context.fill();
                }
                else if(attr.fill_flag)
                {
                    double fill_opacity = attr.opacity * opacity * attr.fill_color.opacity();
                    context.set_color(attr.fill_color.r,attr.fill_color.g,attr.fill_color.b, fill_opacity);
                    context.fill();
                }
            }

            if (attr.stroke_gradient.get_gradient_type() != NO_GRADIENT || attr.stroke_flag)
            {
                context.add_agg_path(svg_path,attr.index);
                if(attr.stroke_gradient.get_gradient_type() != NO_GRADIENT)
                {
                    context.set_line_width(attr.stroke_width);
                    context.set_line_cap(line_cap_enum(attr.line_cap));
                    context.set_line_join(line_join_enum(attr.line_join));
                    context.set_miter_limit(attr.miter_limit);
                    cairo_gradient g(attr.stroke_gradient,attr.opacity*opacity);
                    context.set_gradient(g,bbox);
                    context.stroke();
                }
                else if (attr.stroke_flag)
                {
                    double stroke_opacity = attr.opacity * opacity * attr.stroke_color.opacity();
                    context.set_color(attr.stroke_color.r,attr.stroke_color.g,attr.stroke_color.b, stroke_opacity);
                    context.set_line_width(attr.stroke_width);
                    context.set_line_cap(line_cap_enum(attr.line_cap));
                    context.set_line_join(line_join_enum(attr.line_join));
                    context.set_miter_limit(attr.miter_limit);
                    context.stroke();
                }
            }

            context.restore();
        }
    }
    else if (marker.is_bitmap())
    {
        context.add_image(pos.x, pos.y, **marker.get_bitmap_data(), opacity);
    }
}

void cairo_renderer_base::process(point_symbolizer const& sym,
                                  mapnik::feature_impl & feature,
                                  proj_transform const& prj_trans)
{
    std::string filename = path_processor_type::evaluate( *sym.get_filename(), feature);

    boost::optional<marker_ptr> marker;
    if ( !filename.empty() )
    {
        marker = marker_cache::instance()->find(filename, true);
    }
    else
    {
        marker.reset(boost::make_shared<mapnik::marker>());
    }

    agg::trans_affine mtx;
    evaluate_transform(mtx, feature, sym.get_image_transform());

    if (marker)
    {
        for (unsigned i = 0; i < feature.num_geometries(); ++i)
        {
            geometry_type const& geom = feature.get_geometry(i);
            double x;
            double y;
            double z = 0;

            if (sym.get_point_placement() == CENTROID_POINT_PLACEMENT)
                geom.label_position(&x, &y);
            else
                geom.label_interior_position(&x, &y);

            prj_trans.backward(x, y, z);
            t_.forward(&x, &y);

            int w = (*marker)->width();
            int h = (*marker)->height();

            int px = int(floor(x - 0.5 * w));
            int py = int(floor(y - 0.5 * h));
            box2d<double> label_ext (px, py, px + w, py + h);
            if (sym.get_allow_overlap() ||
                detector_.has_placement(label_ext))
            {
                render_marker(pixel_position(px,py),**marker, mtx, sym.get_opacity());

                if (!sym.get_ignore_placement())
                    detector_.insert(label_ext);
            }
        }
    }
}

<<<<<<< HEAD
    void cairo_renderer_base::process(shield_symbolizer const& sym,
                                      mapnik::feature_impl & feature,
                                      proj_transform const& prj_trans)
    {
        shield_symbolizer_helper<face_manager<freetype_engine>,
            label_collision_detector4> helper(
                sym, feature, prj_trans,
                width_, height_,
                1.0 /*scale_factor*/,
                t_, font_manager_, detector_, query_extent_);
        cairo_context context(context_);
        context.set_operator(sym.comp_op());

        while (helper.next())
=======
void cairo_renderer_base::process(shield_symbolizer const& sym,
                                  mapnik::feature_impl & feature,
                                  proj_transform const& prj_trans)
{
    shield_symbolizer_helper<face_manager<freetype_engine>,
                             label_collision_detector4> helper(
                                 sym, feature, prj_trans,
                                 detector_.extent().width(), detector_.extent().height(),
                                 1.0 /*scale_factor*/,
                                 t_, font_manager_, detector_, query_extent_);
    cairo_context context(context_);
    context.set_operator(sym.comp_op());

    while (helper.next())
    {
        placements_type &placements = helper.placements();
        for (unsigned int ii = 0; ii < placements.size(); ++ii)
>>>>>>> 44769def
        {
            pixel_position marker_pos = helper.get_marker_position(placements[ii]);
            render_marker(marker_pos,
                          helper.get_marker(), helper.get_image_transform(),
                          sym.get_opacity());
            context.add_text(placements[ii], face_manager_, font_manager_);
        }
    }
}

void cairo_renderer_base::process(line_pattern_symbolizer const& sym,
                                  mapnik::feature_impl & feature,
                                  proj_transform const& prj_trans)
{
    typedef agg::conv_clip_polyline<geometry_type> clipped_geometry_type;
    typedef coord_transform<CoordTransform,clipped_geometry_type> path_type;

    std::string filename = path_processor_type::evaluate( *sym.get_filename(), feature);
    boost::optional<mapnik::marker_ptr> marker = mapnik::marker_cache::instance()->find(filename,true);
    if (!marker && !(*marker)->is_bitmap()) return;

    unsigned width((*marker)->width());
    unsigned height((*marker)->height());

    cairo_context context(context_);
    context.set_operator(sym.comp_op());
    cairo_pattern pattern(**((*marker)->get_bitmap_data()));

    pattern.set_extend(Cairo::EXTEND_REPEAT);
    pattern.set_filter(Cairo::FILTER_BILINEAR);
    context.set_line_width(height);

    for (unsigned i = 0; i < feature.num_geometries(); ++i)
    {
        geometry_type & geom = feature.get_geometry(i);

        if (geom.num_points() > 1)
        {
            clipped_geometry_type clipped(geom);
            clipped.clip_box(query_extent_.minx(),query_extent_.miny(),query_extent_.maxx(),query_extent_.maxy());
            path_type path(t_,clipped,prj_trans);

            double length(0);
            double x0(0), y0(0);
            double x, y;

            for (unsigned cm = path.vertex(&x, &y); cm != SEG_END; cm = path.vertex(&x, &y))
            {
                if (cm == SEG_MOVETO)
                {
                    length = 0.0;
                }
                else if (cm == SEG_LINETO)
                {
                    double dx = x - x0;
                    double dy = y - y0;
                    double angle = atan2(dy, dx);
                    double offset = fmod(length, width);

                    Cairo::Matrix matrix;
                    cairo_matrix_init_identity(&matrix);
                    cairo_matrix_translate(&matrix,x0,y0);
                    cairo_matrix_rotate(&matrix,angle);
                    cairo_matrix_translate(&matrix,-offset,0.5*height);
                    cairo_matrix_invert(&matrix);

                    pattern.set_matrix(matrix);

                    context.set_pattern(pattern);

                    context.move_to(x0, y0);
                    context.line_to(x, y);
                    context.stroke();

                    length = length + hypot(x - x0, y - y0);
                }

                x0 = x;
                y0 = y;
            }
        }
    }
}

void cairo_renderer_base::process(polygon_pattern_symbolizer const& sym,
                                  mapnik::feature_impl & feature,
                                  proj_transform const& prj_trans)
{
    cairo_context context(context_);
    context.set_operator(sym.comp_op());

    std::string filename = path_processor_type::evaluate( *sym.get_filename(), feature);
    boost::optional<mapnik::marker_ptr> marker = mapnik::marker_cache::instance()->find(filename,true);
    if (!marker && !(*marker)->is_bitmap()) return;

    cairo_pattern pattern(**((*marker)->get_bitmap_data()));

    pattern.set_extend(Cairo::EXTEND_REPEAT);

    context.set_pattern(pattern);

    agg::trans_affine tr;
    evaluate_transform(tr, feature, sym.get_transform());

    typedef boost::mpl::vector<clip_poly_tag,transform_tag,affine_transform_tag,smooth_tag> conv_types;
    vertex_converter<box2d<double>, cairo_context, polygon_pattern_symbolizer,
                     CoordTransform, proj_transform, agg::trans_affine, conv_types>
        converter(query_extent_,context,sym,t_,prj_trans,tr,1.0);

    if (sym.clip()) converter.set<clip_poly_tag>(); //optional clip (default: true)
    converter.set<transform_tag>(); //always transform
    converter.set<affine_transform_tag>();
    if (sym.smooth() > 0.0) converter.set<smooth_tag>(); // optional smooth converter

    BOOST_FOREACH( geometry_type & geom, feature.paths())
    {
        if (geom.num_points() > 2)
        {
            converter.apply(geom);
        }
    }

    // fill polygon
    context.fill();
}

void cairo_renderer_base::process(raster_symbolizer const& sym,
                                  mapnik::feature_impl & feature,
                                  proj_transform const& prj_trans)
{
    raster_ptr const& source = feature.get_raster();
    if (source)
    {
        // If there's a colorizer defined, use it to color the raster in-place
        raster_colorizer_ptr colorizer = sym.get_colorizer();
        if (colorizer)
            colorizer->colorize(source,feature);

        box2d<double> target_ext = box2d<double>(source->ext_);
        prj_trans.backward(target_ext, PROJ_ENVELOPE_POINTS);

        box2d<double> ext=t_.forward(target_ext);
        int start_x = (int)ext.minx();
        int start_y = (int)ext.miny();
        int end_x = (int)ceil(ext.maxx());
        int end_y = (int)ceil(ext.maxy());
        int raster_width = end_x - start_x;
        int raster_height = end_y - start_y;
        double err_offs_x = ext.minx() - start_x;
        double err_offs_y = ext.miny() - start_y;

        if (raster_width > 0 && raster_height > 0)
        {
            double scale_factor = ext.width() / source->data_.width();
            image_data_32 target_data(raster_width,raster_height);
            raster target(target_ext, target_data);

            reproject_raster(target, *source, prj_trans, err_offs_x, err_offs_y,
                             sym.get_mesh_size(),
                             sym.calculate_filter_factor(),
                             scale_factor,
                             sym.get_scaling());

            cairo_context context(context_);
            context.set_operator(sym.comp_op());
            //TODO -- support for advanced image merging
            context.add_image(start_x, start_y, target.data_, sym.get_opacity());
        }
    }
}

void cairo_renderer_base::process(markers_symbolizer const& sym,
                                  mapnik::feature_impl & feature,
                                  proj_transform const& prj_trans)
{
    cairo_context context(context_);
    context.set_operator(sym.comp_op());
    double scale_factor_ = 1;

    typedef agg::conv_clip_polyline<geometry_type> clipped_geometry_type;
    typedef coord_transform<CoordTransform,clipped_geometry_type> path_type;

    agg::trans_affine tr;
    evaluate_transform(tr, feature, sym.get_image_transform());
    
    tr = agg::trans_affine_scaling(scale_factor_) * tr;
    std::string filename = path_processor_type::evaluate(*sym.get_filename(), feature);
    marker_placement_e placement_method = sym.get_marker_placement();

    if (!filename.empty())
    {
        boost::optional<marker_ptr> mark = mapnik::marker_cache::instance()->find(filename, true);
        if (mark && *mark)
        {
            if (!(*mark)->is_vector())
            {
                MAPNIK_LOG_DEBUG(cairo_renderer) << "cairo_renderer_base: markers_symbolizer does not yet support non-SVG markers";

                return;
            }
            boost::optional<path_ptr> marker = (*mark)->get_vector_data();
            box2d<double> const& bbox = (*marker)->bounding_box();
            double x1 = bbox.minx();
            double y1 = bbox.miny();
            double x2 = bbox.maxx();
            double y2 = bbox.maxy();
            double w = (*mark)->width();
            double h = (*mark)->height();

            agg::trans_affine recenter = agg::trans_affine_translation(-0.5*(x1+x2),-0.5*(y1+y2));
            tr.transform(&x1,&y1);
            tr.transform(&x2,&y2);
            box2d<double> extent(x1,y1,x2,y2);
            using namespace mapnik::svg;

            for (unsigned i=0; i<feature.num_geometries(); ++i)
            {
                geometry_type & geom = feature.get_geometry(i);
                // TODO - merge this code with point_symbolizer rendering
                if (placement_method == MARKER_POINT_PLACEMENT || geom.num_points() <= 1)
                {
                    double x;
                    double y;
                    double z=0;
                    geom.label_interior_position(&x, &y);
                    prj_trans.backward(x,y,z);
                    t_.forward(&x,&y);
                    extent.re_center(x,y);

                    if (sym.get_allow_overlap() ||
                        detector_.has_placement(extent))
                    {
                        render_marker(pixel_position(x - 0.5 * w, y - 0.5 * h) ,**mark, tr, sym.get_opacity());

                        // TODO - impl this for markers?
                        //if (!sym.get_ignore_placement())
                        //    detector_.insert(label_ext);
                    }
                }
                else
                {
                    clipped_geometry_type clipped(geom);
                    clipped.clip_box(query_extent_.minx(),query_extent_.miny(),query_extent_.maxx(),query_extent_.maxy());
                    path_type path(t_,clipped,prj_trans);
                    markers_placement<path_type, label_collision_detector4> placement(path, extent, recenter * tr, detector_,
                                                                                      sym.get_spacing() * scale_factor_,
                                                                                      sym.get_max_error(),
                                                                                      sym.get_allow_overlap());
                    double x, y, angle;
                    while (placement.get_point(x, y, angle))
                    {
                        agg::trans_affine matrix = recenter * tr * agg::trans_affine_rotation(angle) * agg::trans_affine_translation(x, y);
                        render_marker(pixel_position(x - 0.5 * w, y - 0.5 * h), **mark, matrix, sym.get_opacity(),false);
                    }
                }
                context.fill();
            }
        }
    }
}

<<<<<<< HEAD
    void cairo_renderer_base::process(text_symbolizer const& sym,
                                      mapnik::feature_impl & feature,
                                      proj_transform const& prj_trans)
    {
        text_symbolizer_helper<face_manager<freetype_engine>,
            label_collision_detector4> helper(
                sym, feature, prj_trans,
                width_, height_,
                1.0 /*scale_factor*/,
                t_, font_manager_, detector_, query_extent_);
=======
void cairo_renderer_base::process(text_symbolizer const& sym,
                                  mapnik::feature_impl & feature,
                                  proj_transform const& prj_trans)
{
    text_symbolizer_helper<face_manager<freetype_engine>, label_collision_detector4> helper(sym, feature, prj_trans, detector_.extent().width(), detector_.extent().height(), 1.0 /*scale_factor*/, t_, font_manager_, detector_, query_extent_);
>>>>>>> 44769def

    cairo_context context(context_);
    context.set_operator(sym.comp_op());

    while (helper.next()) {
        placements_type &placements = helper.placements();
        for (unsigned int ii = 0; ii < placements.size(); ++ii)
        {
            context.add_text(placements[ii], face_manager_, font_manager_);
        }
    }
}

template class cairo_renderer<Cairo::Surface>;
template class cairo_renderer<Cairo::Context>;
}

#endif<|MERGE_RESOLUTION|>--- conflicted
+++ resolved
@@ -1187,32 +1187,16 @@
     }
 }
 
-<<<<<<< HEAD
-    void cairo_renderer_base::process(shield_symbolizer const& sym,
-                                      mapnik::feature_impl & feature,
-                                      proj_transform const& prj_trans)
-    {
-        shield_symbolizer_helper<face_manager<freetype_engine>,
-            label_collision_detector4> helper(
-                sym, feature, prj_trans,
-                width_, height_,
-                1.0 /*scale_factor*/,
-                t_, font_manager_, detector_, query_extent_);
-        cairo_context context(context_);
-        context.set_operator(sym.comp_op());
-
-        while (helper.next())
-=======
 void cairo_renderer_base::process(shield_symbolizer const& sym,
                                   mapnik::feature_impl & feature,
                                   proj_transform const& prj_trans)
 {
     shield_symbolizer_helper<face_manager<freetype_engine>,
-                             label_collision_detector4> helper(
-                                 sym, feature, prj_trans,
-                                 detector_.extent().width(), detector_.extent().height(),
-                                 1.0 /*scale_factor*/,
-                                 t_, font_manager_, detector_, query_extent_);
+        label_collision_detector4> helper(
+            sym, feature, prj_trans,
+            width_, height_,
+            1.0 /*scale_factor*/,
+            t_, font_manager_, detector_, query_extent_);
     cairo_context context(context_);
     context.set_operator(sym.comp_op());
 
@@ -1220,7 +1204,6 @@
     {
         placements_type &placements = helper.placements();
         for (unsigned int ii = 0; ii < placements.size(); ++ii)
->>>>>>> 44769def
         {
             pixel_position marker_pos = helper.get_marker_position(placements[ii]);
             render_marker(marker_pos,
@@ -1482,25 +1465,16 @@
     }
 }
 
-<<<<<<< HEAD
-    void cairo_renderer_base::process(text_symbolizer const& sym,
-                                      mapnik::feature_impl & feature,
-                                      proj_transform const& prj_trans)
-    {
-        text_symbolizer_helper<face_manager<freetype_engine>,
-            label_collision_detector4> helper(
-                sym, feature, prj_trans,
-                width_, height_,
-                1.0 /*scale_factor*/,
-                t_, font_manager_, detector_, query_extent_);
-=======
 void cairo_renderer_base::process(text_symbolizer const& sym,
                                   mapnik::feature_impl & feature,
                                   proj_transform const& prj_trans)
 {
-    text_symbolizer_helper<face_manager<freetype_engine>, label_collision_detector4> helper(sym, feature, prj_trans, detector_.extent().width(), detector_.extent().height(), 1.0 /*scale_factor*/, t_, font_manager_, detector_, query_extent_);
->>>>>>> 44769def
-
+    text_symbolizer_helper<face_manager<freetype_engine>,
+        label_collision_detector4> helper(
+            sym, feature, prj_trans,
+            width_, height_,
+            1.0 /*scale_factor*/,
+            t_, font_manager_, detector_, query_extent_);
     cairo_context context(context_);
     context.set_operator(sym.comp_op());
 

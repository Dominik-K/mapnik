/*****************************************************************************
 *
 * This file is part of Mapnik (c++ mapping toolkit)
 *
 * Copyright (C) 2011 Artem Pavlenko
 *
 * This library is free software; you can redistribute it and/or
 * modify it under the terms of the GNU Lesser General Public
 * License as published by the Free Software Foundation; either
 * version 2.1 of the License, or (at your option) any later version.
 *
 * This library is distributed in the hope that it will be useful,
 * but WITHOUT ANY WARRANTY; without even the implied warranty of
 * MERCHANTABILITY or FITNESS FOR A PARTICULAR PURPOSE.  See the GNU
 * Lesser General Public License for more details.
 *
 * You should have received a copy of the GNU Lesser General Public
 * License along with this library; if not, write to the Free Software
 * Foundation, Inc., 51 Franklin St, Fifth Floor, Boston, MA  02110-1301  USA
 *
 *****************************************************************************/

// mapnik
#include <mapnik/grid/grid_renderer.hpp>
#include <mapnik/symbolizer_helpers.hpp>

namespace mapnik {

template <typename T>
void grid_renderer<T>::process(text_symbolizer const& sym,
                               mapnik::feature_impl & feature,
                               proj_transform const& prj_trans)
{
<<<<<<< HEAD
#if 0
    box2d<double> query_extent;
=======
>>>>>>> 0e7414ea
    text_symbolizer_helper<face_manager<freetype_engine>,
        label_collision_detector4> helper(
            sym, feature, prj_trans,
            width_, height_,
            scale_factor_ * (1.0/pixmap_.get_resolution()),
            t_, font_manager_, detector_,
            query_extent_);
    bool placement_found = false;

<<<<<<< HEAD
    text_renderer<T> ren(pixmap_, font_manager_);
=======
    text_renderer<T> ren(pixmap_,
                         font_manager_,
                         *(font_manager_.get_stroker()),
                         sym.comp_op(),
                         scale_factor_);
>>>>>>> 0e7414ea

    while (helper.next()) {
        placement_found = true;
        placements_type const& placements = helper.placements();
        for (unsigned int ii = 0; ii < placements.size(); ++ii)
        {
<<<<<<< HEAD
=======
            ren.prepare_glyphs(placements[ii]);
>>>>>>> 0e7414ea
            ren.render_id(feature.id(), placements[ii].center, 2);
        }
    }
    if (placement_found) pixmap_.add_feature(feature);
#else
#warning GRID: TextSymbolizer disabled!
#endif

}

template void grid_renderer<grid>::process(text_symbolizer const&,
                                           mapnik::feature_impl &,
                                           proj_transform const&);

}
<|MERGE_RESOLUTION|>--- conflicted
+++ resolved
@@ -31,11 +31,7 @@
                                mapnik::feature_impl & feature,
                                proj_transform const& prj_trans)
 {
-<<<<<<< HEAD
 #if 0
-    box2d<double> query_extent;
-=======
->>>>>>> 0e7414ea
     text_symbolizer_helper<face_manager<freetype_engine>,
         label_collision_detector4> helper(
             sym, feature, prj_trans,
@@ -45,25 +41,18 @@
             query_extent_);
     bool placement_found = false;
 
-<<<<<<< HEAD
-    text_renderer<T> ren(pixmap_, font_manager_);
-=======
     text_renderer<T> ren(pixmap_,
                          font_manager_,
                          *(font_manager_.get_stroker()),
                          sym.comp_op(),
                          scale_factor_);
->>>>>>> 0e7414ea
 
     while (helper.next()) {
         placement_found = true;
         placements_type const& placements = helper.placements();
         for (unsigned int ii = 0; ii < placements.size(); ++ii)
         {
-<<<<<<< HEAD
-=======
             ren.prepare_glyphs(placements[ii]);
->>>>>>> 0e7414ea
             ren.render_id(feature.id(), placements[ii].center, 2);
         }
     }

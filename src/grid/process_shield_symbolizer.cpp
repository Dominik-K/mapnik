--- conflicted
+++ resolved
@@ -48,53 +48,19 @@
             t_, font_manager_, *detector_,
             query_extent_);
 
-<<<<<<< HEAD
-    grid_text_renderer<T> ren(pixmap_, *(font_manager_.get_stroker()), sym.comp_op(), scale_factor_);
-=======
-    text_renderer<T> ren(pixmap_,
-                         font_manager_,
-                         sym.get_halo_rasterizer(),
-                         sym.comp_op(),
-                         scale_factor_);
->>>>>>> e66d0076
+    grid_text_renderer<T> ren(pixmap_, sym.comp_op(), scale_factor_);
 
     placements_list const& placements = helper.get();
     if (!placements.size()) return;
     BOOST_FOREACH(glyph_positions_ptr glyphs, placements)
     {
-<<<<<<< HEAD
         if (glyphs->marker()->marker)
             render_marker(feature, pixmap_.get_resolution(),
                           glyphs->marker_pos(),
                           *(glyphs->marker()->marker),
                           glyphs->marker()->transform,
                           sym.get_opacity(), sym.comp_op());
-        ren.render(glyphs, feature.id(), 2);
-=======
-        placement_found = true;
-        placements_type const& placements = helper.placements();
-        for (unsigned int ii = 0; ii < placements.size(); ++ii)
-        {
-            // get_marker_position returns (minx,miny) corner position,
-            // while (currently only) agg_renderer::render_marker newly
-            // expects center position;
-            // until all renderers and shield_symbolizer_helper are
-            // modified accordingly, we must adjust the position here
-            pixel_position pos = helper.get_marker_position(placements[ii]);
-            pos.x += 0.5 * helper.get_marker_width();
-            pos.y += 0.5 * helper.get_marker_height();
-            render_marker(feature,
-                          pixmap_.get_resolution(),
-                          pos,
-                          helper.get_marker(),
-                          helper.get_image_transform(),
-                          sym.get_opacity(),
-                          sym.comp_op());
-
-            ren.prepare_glyphs(placements[ii]);
-            ren.render_id(feature.id(), placements[ii].center);
-        }
->>>>>>> e66d0076
+        ren.render(glyphs, feature.id());
     }
     pixmap_.add_feature(feature);
 }

--- conflicted
+++ resolved
@@ -40,11 +40,8 @@
 #include <mapnik/markers_symbolizer.hpp>
 #include <mapnik/debug_symbolizer.hpp>
 
-// boost
+// stl
 #include <memory>
-#include <boost/concept_check.hpp>
-
-// stl
 #include <limits>
 
 namespace mapnik
@@ -55,11 +52,7 @@
       min_scale_(0),
       max_scale_(std::numeric_limits<double>::infinity()),
       syms_(),
-<<<<<<< HEAD
-      filter_(std::make_shared<mapnik::expr_node>(true)),
-=======
-      filter_(boost::make_shared<expr_node>(true)),
->>>>>>> 46f19ff1
+      filter_(std::make_shared<expr_node>(true)),
       else_filter_(false),
       also_filter_(false) {}
 
@@ -70,7 +63,7 @@
       min_scale_(min_scale_denominator),
       max_scale_(max_scale_denominator),
       syms_(),
-      filter_(std::make_shared<mapnik::expr_node>(true)),
+      filter_(std::make_shared<expr_node>(true)),
       else_filter_(false),
       also_filter_(false)  {}
 
@@ -79,7 +72,7 @@
       min_scale_(rhs.min_scale_),
       max_scale_(rhs.max_scale_),
       syms_(rhs.syms_),
-      filter_(boost::make_shared<expr_node>(*rhs.filter_)),
+      filter_(std::make_shared<expr_node>(*rhs.filter_)),
       else_filter_(rhs.else_filter_),
       also_filter_(rhs.also_filter_)
 {

# This file is part of Mapnik (c++ mapping toolkit)
#
# Copyright (C) 2009 Artem Pavlenko, Jean-Francois Doyon, Dane Springmeyer
#
# Mapnik is free software; you can redistribute it and/or
# modify it under the terms of the GNU Lesser General Public
# License as published by the Free Software Foundation; either
# version 2.1 of the License, or (at your option) any later version.
#
# This library is distributed in the hope that it will be useful,
# but WITHOUT ANY WARRANTY; without even the implied warranty of
# MERCHANTABILITY or FITNESS FOR A PARTICULAR PURPOSE.  See the GNU
# Lesser General Public License for more details.
#
# You should have received a copy of the GNU Lesser General Public
# License along with this library; if not, write to the Free Software
# Foundation, Inc., 51 Franklin St, Fifth Floor, Boston, MA  02110-1301  USA


import os
import sys
import re
import platform
from glob import glob
from subprocess import Popen, PIPE
from SCons.SConf import SetCacheMode
import pickle

try:
    import distutils.sysconfig
    HAS_DISTUTILS = True
except:
    HAS_DISTUTILS = False

LIBDIR_SCHEMA_DEFAULT='lib'
severities = ['debug', 'warn', 'error', 'none']

py3 = None

# local file to hold custom user configuration variables
# Todo check timestamp, reload if changed?
SCONS_LOCAL_CONFIG = 'config.py'
# build log
SCONS_LOCAL_LOG = 'config.log'
# local pickled file to cache configured environment
SCONS_CONFIGURE_CACHE = 'config.cache'
# directory SCons uses to stash build tests
SCONF_TEMP_DIR = '.sconf_temp'
# auto-search directories for boost libs/headers
BOOST_SEARCH_PREFIXES = ['/usr/local','/opt/local','/sw','/usr',]
BOOST_MIN_VERSION = '1.47'
#CAIRO_MIN_VERSION = '1.8.0'

DEFAULT_LINK_PRIORITY = ['internal','other','frameworks','user','system']


pretty_dep_names = {
    'ociei':'Oracle database library | configure with OCCI_LIBS & OCCI_INCLUDES | more info: https://github.com/mapnik/mapnik/wiki//OCCI',
    'gdal':'GDAL C++ library | configured using gdal-config program | try setting GDAL_CONFIG SCons option | more info: https://github.com/mapnik/mapnik/wiki/GDAL',
    'ogr':'OGR-enabled GDAL C++ Library | configured using gdal-config program | try setting GDAL_CONFIG SCons option | more info: https://github.com/mapnik/mapnik/wiki//OGR',
    'geos_c':'GEOS Simple Geometry Specification C Library | configured with GEOS_LIB & GEOS_INCLUDE | more info: https://github.com/mapnik/mapnik/wiki//GEOS',
    'cairo':'Cairo C library | configured using pkg-config | try setting PKG_CONFIG_PATH SCons option',
    'pycairo':'Python bindings to Cairo library | configured using pkg-config | try setting PKG_CONFIG_PATH SCons option',
    'proj':'Proj.4 C Projections library | configure with PROJ_LIBS & PROJ_INCLUDES | more info: http://trac.osgeo.org/proj/',
    'pg':'Postgres C Library requiered for PostGIS plugin | configure with pg_config program | more info: https://github.com/mapnik/mapnik/wiki//PostGIS',
    'sqlite3':'SQLite3 C Library | configure with SQLITE_LIBS & SQLITE_INCLUDES | more info: https://github.com/mapnik/mapnik/wiki//SQLite',
    'jpeg':'JPEG C library | configure with JPEG_LIBS & JPEG_INCLUDES',
    'tiff':'TIFF C library | configure with TIFF_LIBS & TIFF_INCLUDES',
    'png':'PNG C library | configure with PNG_LIBS & PNG_INCLUDES',
    'icuuc':'ICU C++ library | configure with ICU_LIBS & ICU_INCLUDES or use ICU_LIB_NAME to specify custom lib name  | more info: http://site.icu-project.org/',
    'harfbuzz':'HarfBuzz text shaping library | configure with HB_LIBS & HB_INCLUDES',
    'ltdl':'GNU Libtool | more info: http://www.gnu.org/software/libtool',
    'z':'Z compression library | more info: http://www.zlib.net/',
    'm':'Basic math library, part of C++ stlib',
    'pkg-config':'pkg-config tool | more info: http://pkg-config.freedesktop.org',
    'pg_config':'pg_config program | try setting PG_CONFIG SCons option',
    'xml2-config':'xml2-config program | try setting XML2_CONFIG SCons option',
    'gdal-config':'gdal-config program | try setting GDAL_CONFIG SCons option',
    'geos-config':'geos-config program | try setting GEOS_CONFIG SCons option',
    'freetype-config':'freetype-config program | try setting FREETYPE_CONFIG SCons option',
    'osm':'more info: https://github.com/mapnik/mapnik/wiki//OsmPlugin',
    'curl':'libcurl is required for the "osm" plugin - more info: https://github.com/mapnik/mapnik/wiki//OsmPlugin',
    'boost_regex_icu':'libboost_regex built with optional ICU unicode support is needed for unicode regex support in mapnik.',
    'sqlite_rtree':'The SQLite plugin requires libsqlite3 built with RTREE support (-DSQLITE_ENABLE_RTREE=1)',
    'pgsql2sqlite_rtree':'The pgsql2sqlite program requires libsqlite3 built with RTREE support (-DSQLITE_ENABLE_RTREE=1)'
    }

# Core plugin build configuration
# opts.AddVariables still hardcoded however...
PLUGINS = { # plugins with external dependencies
            # configured by calling project, hence 'path':None
            'postgis': {'default':True,'path':None,'inc':'libpq-fe.h','lib':'pq','lang':'C'},
            'gdal':    {'default':True,'path':None,'inc':'gdal_priv.h','lib':'gdal','lang':'C++'},
            'ogr':     {'default':True,'path':None,'inc':'ogrsf_frmts.h','lib':'gdal','lang':'C++'},
            'geos':    {'default':False,'path':None,'inc':'geos_c.h','lib':'geos_c','lang':'C'},
            # configured with custom paths, hence 'path': PREFIX/INCLUDES/LIBS
            'occi':    {'default':False,'path':'OCCI','inc':'occi.h','lib':'ociei','lang':'C++'},
            'sqlite':  {'default':True,'path':'SQLITE','inc':'sqlite3.h','lib':'sqlite3','lang':'C'},
            'rasterlite':  {'default':False,'path':'RASTERLITE','inc':['sqlite3.h','rasterlite.h'],'lib':'rasterlite','lang':'C'},

            # todo: osm plugin does also depend on libxml2 (but there is a separate check for that)
            'osm':     {'default':True,'path':None,'inc':'curl/curl.h','lib':'curl','lang':'C'},

            # plugins without external dependencies requiring CheckLibWithHeader...
            'shape':   {'default':True,'path':None,'inc':None,'lib':None,'lang':'C++'},
            'csv':     {'default':True,'path':None,'inc':None,'lib':None,'lang':'C++'},
            'raster':  {'default':True,'path':None,'inc':None,'lib':None,'lang':'C++'},
            'geojson': {'default':True,'path':None,'inc':None,'lib':None,'lang':'C++'},
            'kismet':  {'default':False,'path':None,'inc':None,'lib':None,'lang':'C++'},
            'python':  {'default':True,'path':None,'inc':None,'lib':None,'lang':'C++'},
            }


#### SCons build options and initial setup ####
env = Environment(ENV=os.environ)
env.Decider('MD5-timestamp')
env.SourceCode(".", None)

def color_print(color,text,newline=True):
    # 1 - red
    # 2 - green
    # 3 - yellow
    # 4 - blue
    text = "\033[9%sm%s\033[0m" % (color,text)
    if not newline:
        print text,
    else:
        print text

def regular_print(color,text,newline=True):
    if not newline:
        print text,
    else:
        print text

def call(cmd, silent=False):
    stdin, stderr = Popen(cmd, shell=True, stdout=PIPE, stderr=PIPE).communicate()
    if not stderr:
        return stdin.strip()
    elif not silent:
        color_print(1,'Problem encounted with SCons scripts, please post bug report to: https://github.com/mapnik/mapnik/issues \nError was: %s' % stderr)

def strip_first(string,find,replace=''):
    if string.startswith(find):
        return string.replace(find,replace,1)
    return string

# http://www.scons.org/wiki/InstallTargets
def create_uninstall_target(env, path, is_glob=False):
    if 'uninstall' in COMMAND_LINE_TARGETS:
        if is_glob:
            all_files = Glob(path,strings=True)
            for filei in all_files:
                env.Command( "uninstall-"+filei, filei,
                [
                Delete("$SOURCE"),
                ])
                env.Alias("uninstall", "uninstall-"+filei)
        else:
            if os.path.exists(path):
                env.Command( "uninstall-"+path, path,
                [
                Delete("$SOURCE"),
                ])
                env.Alias("uninstall", "uninstall-"+path)

def shortest_name(libs):
    name = '-'*200
    for lib in libs:
        if len(name) > len(lib):
            name = lib
    return name


def sort_paths(items,priority):
    """Sort paths such that compiling and linking will globally prefer custom or local libs
    over system libraries by fixing up the order libs are passed to gcc and the linker.

    Ideally preference could be by-target instead of global, but our SCons implementation
    is not currently utilizing different SCons build env()'s as we should.

    Overally the current approach within these scripts is to prepend paths of preference
    and append all others, but this does not give enough control (particularly due to the
    approach of assuming /usr/LIBSCHEMA and letting paths be parsed and added by pkg-config).

    In effect /usr/lib is likely to come before /usr/local/lib which makes linking against
    custom built icu or boost impossible when those libraries are available in both places.

    Sorting using a priority list allows this to be controlled, and fine tuned.
    """

    new = []
    path_types = {'internal':[],'other':[],'frameworks':[],'user':[],'system':[]}
    # parse types of paths into logical/meaningful groups
    # based on commonly encountered lib directories on linux and osx
    for i in items:
        # internal paths for code kept inside
        # the mapnik sources
        if i.startswith('#'):
            path_types['internal'].append(i)
        # Mac OS X user installed frameworks
        elif '/Library/Frameworks' in i:
            path_types['frameworks'].append(i)
        # various 'local' installs like /usr/local or /opt/local
        elif 'local' in i or '/sw' in i:
            if '/usr/local' in i:
                path_types['user'].insert(0,i)
            else:
                path_types['user'].append(i)
        # key system libs (likely others will fall into 'other')
        elif '/usr/' in i or '/System' in i or i.startswith('/lib'):
            path_types['system'].append(i)
        # anything not yet matched...
        # likely a combo of rare system lib paths and
        # very custom user paths that should ideally be
        # in 'user'
        else:
            path_types['other'].append(i)
    # build up new list based on priority list
    for path in priority:
        if path_types.has_key(path):
            dirs = path_types[path]
            new.extend(dirs)
            path_types.pop(path)
        else:
            color_print(1,'\nSorry, "%s" is NOT a valid value for option "LINK_PRIORITY": values include: %s' % (path,','.join(path_types.keys())))
            color_print(1,'\tinternal: the local directory of the Mapnik sources (prefix #) (eg. used to link internal agg)')
            color_print(1,'\tframeworks: on osx the /Library/Frameworks directory')
            color_print(1,'\tuser: any path with "local" or "/sw" inside it')
            color_print(1,'\tsystem: any path not yet matched with "/usr/","/lib", or "/System" (osx) inside it')
            color_print(1,'\tother: any paths you specified not matched by criteria used to parse the others')
            color_print(1,'\tother: any paths you specified not matched by criteria used to parse the others')
            color_print(1,'The Default priority is: %s' % ','.join(DEFAULT_LINK_PRIORITY))
            color_print(1,'Any priority groups not listed will be appended to the list at the end')
            Exit(1)
    # append remaining paths potentially not requested
    # by any custom priority list defined by user
    for k,v in path_types.items():
        new.extend(v)
    return new

def pretty_dep(dep):
    pretty = pretty_dep_names.get(dep)
    if pretty:
        return '%s (%s)' % (dep,pretty)
    elif 'boost' in dep:
        return '%s (%s)' % (dep,'more info see: https://github.com/mapnik/mapnik/wiki//MapnikInstallation & http://www.boost.org')
    return dep


DEFAULT_PLUGINS = []
for k,v in PLUGINS.items():
   if v['default']:
       DEFAULT_PLUGINS.append(k)

# All of the following options may be modified at the command-line, for example:
# `python scons/scons.py PREFIX=/opt`
opts = Variables()

opts.AddVariables(
    # Compiler options
    ('CXX', 'The C++ compiler to use to compile mapnik (defaults to g++).', 'g++'),
    ('CC', 'The C compiler used for configure checks of C libs (defaults to gcc).', 'gcc'),
    ('CUSTOM_CXXFLAGS', 'Custom C++ flags, e.g. -I<include dir> if you have headers in a nonstandard directory <include dir>', ''),
    ('CUSTOM_CFLAGS', 'Custom C flags, e.g. -I<include dir> if you have headers in a nonstandard directory <include dir> (only used for configure checks)', ''),
    ('CUSTOM_LDFLAGS', 'Custom linker flags, e.g. -L<lib dir> if you have libraries in a nonstandard directory <lib dir>', ''),
    EnumVariable('LINKING', "Set library format for libmapnik",'shared', ['shared','static']),
    EnumVariable('RUNTIME_LINK', "Set preference for linking dependencies",'shared', ['shared','static']),
    EnumVariable('OPTIMIZATION','Set g++ optimization level','3', ['0','1','2','3','4','s']),
    # Note: setting DEBUG=True will override any custom OPTIMIZATION level
    BoolVariable('DEBUG', 'Compile a debug version of Mapnik', 'False'),
    BoolVariable('DEBUG_UNDEFINED', 'Compile a version of Mapnik using clang/llvm undefined behavior asserts', 'False'),
    ListVariable('INPUT_PLUGINS','Input drivers to include',DEFAULT_PLUGINS,PLUGINS.keys()),
    ('WARNING_CXXFLAGS', 'Compiler flags you can set to reduce warning levels which are placed after -Wall.', ''),

    # SCons build behavior options
    ('CONFIG', "The path to the python file in which to save user configuration options. Currently : '%s'" % SCONS_LOCAL_CONFIG,SCONS_LOCAL_CONFIG),
    BoolVariable('USE_CONFIG', "Use SCons user '%s' file (will also write variables after successful configuration)", 'True'),
    # http://www.scons.org/wiki/GoFastButton
    # http://stackoverflow.com/questions/1318863/how-to-optimize-an-scons-script
    BoolVariable('FAST', "Make SCons faster at the cost of less precise dependency tracking", 'False'),
    BoolVariable('PRIORITIZE_LINKING', 'Sort list of lib and inc directories to ensure preferential compiling and linking (useful when duplicate libs)', 'True'),
    ('LINK_PRIORITY','Priority list in which to sort library and include paths (default order is internal, other, frameworks, user, then system - see source of `sort_paths` function for more detail)',','.join(DEFAULT_LINK_PRIORITY)),

    # Install Variables
    ('PREFIX', 'The install path "prefix"', '/usr/local'),
    ('LIBDIR_SCHEMA', 'The library sub-directory appended to the "prefix", sometimes lib64 on 64bit linux systems', LIBDIR_SCHEMA_DEFAULT),
    ('PYTHON_PREFIX','Custom install path "prefix" for python bindings (default of no prefix)',''),
    ('DESTDIR', 'The root directory to install into. Useful mainly for binary package building', '/'),
    ('PATH', 'A custom path (or multiple paths divided by ":") to append to the $PATH env to prioritize usage of command line programs (if multiple are present on the system)', ''),
    ('PATH_REMOVE', 'A path prefix to exclude from all known command and compile paths', ''),
    ('PATH_REPLACE', 'Two path prefixes (divided with a :) to search/replace from all known command and compile paths', ''),

    # Boost variables
    # default is '/usr/include', see FindBoost method below
    ('BOOST_INCLUDES', 'Search path for boost include files', '',False),
    # default is '/usr/' + LIBDIR_SCHEMA, see FindBoost method below
    ('BOOST_LIBS', 'Search path for boost library files', '',False),
    ('BOOST_TOOLKIT','Specify boost toolkit, e.g., gcc41.','',False),
    ('BOOST_ABI', 'Specify boost ABI, e.g., d.','',False),
    ('BOOST_VERSION','Specify boost version, e.g., 1_35.','',False),
    ('BOOST_PYTHON_LIB','Specify library name to specific Boost Python lib (e.g. "boost_python-py26")','boost_python'),

    # Variables for required dependencies
    ('FREETYPE_CONFIG', 'The path to the freetype-config executable.', 'freetype-config'),
    ('XML2_CONFIG', 'The path to the xml2-config executable.', 'xml2-config'),
    PathVariable('ICU_INCLUDES', 'Search path for ICU include files', '/usr/include', PathVariable.PathAccept),
    PathVariable('ICU_LIBS','Search path for ICU include files','/usr/' + LIBDIR_SCHEMA_DEFAULT, PathVariable.PathAccept),
<<<<<<< HEAD
    ('ICU_LIB_NAME', 'The library name for icu (such as icuuc, sicuuc, or icucore)', 'icuuc'),
    PathVariable('HB_INCLUDES', 'Search path for HarfBuzz include files', '/usr/include', PathVariable.PathAccept),
    PathVariable('HB_LIBS','Search path for HarfBuzz include files','/usr/' + LIBDIR_SCHEMA_DEFAULT, PathVariable.PathAccept),
    ('ICU_LIB_NAME', 'The library name for icu (such as icuuc, sicuuc, or icucore)', 'icuuc'),
    PathVariable('PNG_INCLUDES', 'Search path for libpng include files', '/usr/include', PathVariable.PathAccept),
    PathVariable('PNG_LIBS','Search path for libpng library files','/usr/' + LIBDIR_SCHEMA_DEFAULT, PathVariable.PathAccept),
=======
    ('ICU_LIB_NAME', 'The library name for icu (such as icuuc, sicuuc, or icucore)', 'icuuc',
PathVariable.PathAccept),
>>>>>>> b1c1c863
    PathVariable('LTDL_INCLUDES', 'Search path for libltdl (part of libtool) include files', '/usr/include', PathVariable.PathAccept),
    PathVariable('LTDL_LIBS','Search path for libltdl (ltdl.h) library files','/usr/' + LIBDIR_SCHEMA_DEFAULT, PathVariable.PathAccept),
    BoolVariable('PNG', 'Build Mapnik with PNG read and write support', 'True'),
    PathVariable('PNG_INCLUDES', 'Search path for libpng include files', '/usr/include', PathVariable.PathAccept),
    PathVariable('PNG_LIBS','Search path for libpng library files','/usr/' + LIBDIR_SCHEMA_DEFAULT, PathVariable.PathAccept),
    BoolVariable('JPEG', 'Build Mapnik with JPEG read and write support', 'True'),
    PathVariable('JPEG_INCLUDES', 'Search path for libjpeg include files', '/usr/include', PathVariable.PathAccept),
    PathVariable('JPEG_LIBS', 'Search path for libjpeg library files', '/usr/' + LIBDIR_SCHEMA_DEFAULT, PathVariable.PathAccept),
    BoolVariable('TIFF', 'Build Mapnik with TIFF read and write support', 'True'),
    PathVariable('TIFF_INCLUDES', 'Search path for libtiff include files', '/usr/include', PathVariable.PathAccept),
    PathVariable('TIFF_LIBS', 'Search path for libtiff library files', '/usr/' + LIBDIR_SCHEMA_DEFAULT, PathVariable.PathAccept),
    PathVariable('PROJ_INCLUDES', 'Search path for PROJ.4 include files', '/usr/include', PathVariable.PathAccept),
    PathVariable('PROJ_LIBS', 'Search path for PROJ.4 library files', '/usr/' + LIBDIR_SCHEMA_DEFAULT, PathVariable.PathAccept),
    ('PKG_CONFIG_PATH', 'Use this path to point pkg-config to .pc files instead of the PKG_CONFIG_PATH environment setting',''),

    # Variables affecting rendering back-ends

    BoolVariable('RENDERING_STATS', 'Output rendering statistics during style processing', 'False'),

    BoolVariable('SVG_RENDERER', 'build support for native svg renderer', 'False'),
    BoolVariable('CPP_TESTS', 'Compile the C++ tests', 'True'),

    # Variables for optional dependencies
    ('GEOS_CONFIG', 'The path to the geos-config executable.', 'geos-config'),
    # Note: cairo and and pycairo are optional but configured automatically through pkg-config
    # Therefore, we use a single boolean for whether to attempt to build cairo support.
    BoolVariable('CAIRO', 'Attempt to build with Cairo rendering support', 'True'),
    PathVariable('CAIRO_INCLUDES', 'Search path for cairo include files', '',PathVariable.PathAccept),
    PathVariable('CAIRO_LIBS', 'Search path for cairo library files','',PathVariable.PathAccept),
    ('GDAL_CONFIG', 'The path to the gdal-config executable for finding gdal and ogr details.', 'gdal-config'),
    ('PG_CONFIG', 'The path to the pg_config executable.', 'pg_config'),
    PathVariable('OCCI_INCLUDES', 'Search path for OCCI include files', '/usr/lib/oracle/10.2.0.3/client/include', PathVariable.PathAccept),
    PathVariable('OCCI_LIBS', 'Search path for OCCI library files', '/usr/lib/oracle/10.2.0.3/client/'+ LIBDIR_SCHEMA_DEFAULT, PathVariable.PathAccept),
    PathVariable('SQLITE_INCLUDES', 'Search path for SQLITE include files', '/usr/include/', PathVariable.PathAccept),
    PathVariable('SQLITE_LIBS', 'Search path for SQLITE library files', '/usr/' + LIBDIR_SCHEMA_DEFAULT, PathVariable.PathAccept),
    PathVariable('RASTERLITE_INCLUDES', 'Search path for RASTERLITE include files', '/usr/include/', PathVariable.PathAccept),
    PathVariable('RASTERLITE_LIBS', 'Search path for RASTERLITE library files', '/usr/' + LIBDIR_SCHEMA_DEFAULT, PathVariable.PathAccept),

    # Variables for logging and statistics
    BoolVariable('ENABLE_LOG', 'Enable logging, which is enabled by default when building in *debug*', 'False'),
    BoolVariable('ENABLE_STATS', 'Enable global statistics during map processing', 'False'),
    ('DEFAULT_LOG_SEVERITY', 'The default severity of the logger (eg. ' + ', '.join(severities), 'error'),

    # Other variables
    BoolVariable('SHAPE_MEMORY_MAPPED_FILE', 'Utilize memory-mapped files in Shapefile Plugin (higher memory usage, better performance)', 'True'),
    ('SYSTEM_FONTS','Provide location for python bindings to register fonts (if provided then the bundled DejaVu fonts are not installed)',''),
    ('LIB_DIR_NAME','Name to use for the subfolder beside libmapnik where fonts and plugins are installed','mapnik'),
    PathVariable('PYTHON','Full path to Python executable used to build bindings', sys.executable),
    BoolVariable('FRAMEWORK_PYTHON', 'Link against Framework Python on Mac OS X', 'True'),
    BoolVariable('PYTHON_DYNAMIC_LOOKUP', 'On OSX, do not directly link python lib, but rather dynamically lookup symbols', 'True'),
    ('FRAMEWORK_SEARCH_PATH','Custom framework search path on Mac OS X', ''),
    BoolVariable('FULL_LIB_PATH', 'Use the full path for the libmapnik.dylib "install_name" when linking on Mac OS X', 'True'),
    ListVariable('BINDINGS','Language bindings to build','all',['python']),
    EnumVariable('THREADING','Set threading support','multi', ['multi','single']),
    EnumVariable('XMLPARSER','Set xml parser','libxml2', ['libxml2','ptree']),
    ('JOBS', 'Set the number of parallel compilations', "1", lambda key, value, env: int(value), int),
    BoolVariable('DEMO', 'Compile demo c++ application', 'True'),
    BoolVariable('PGSQL2SQLITE', 'Compile and install a utility to convert postgres tables to sqlite', 'False'),
    BoolVariable('COLOR_PRINT', 'Print build status information in color', 'True'),
    BoolVariable('SAMPLE_INPUT_PLUGINS', 'Compile and install sample plugins', 'False'),
    BoolVariable('BIGINT', 'Compile support for 64-bit integers in mapnik::value', 'True'),
    )

# variables to pickle after successful configure step
# these include all scons core variables as well as custom
# env variables needed in SConscript files
pickle_store = [# Scons internal variables
        'CC', # compiler user to check if c deps compile during configure
        'CXX', # C++ compiler to compile mapnik
        'CFLAGS',
        'CPPDEFINES',
        'CPPFLAGS', # c preprocessor flags
        'CPPPATH',
        'CXXFLAGS', # C++ flags built up during configure
        'LIBPATH',
        'LIBS',
        'LINKFLAGS',
        'CUSTOM_LDFLAGS', # user submitted
        'CUSTOM_CXXFLAGS', # user submitted
        'CUSTOM_CFLAGS', # user submitted
        'MAPNIK_LIB_NAME',
        'LINK',
        'RUNTIME_LINK',
        # Mapnik's SConstruct build variables
        'PLUGINS',
        'ABI_VERSION',
        'MAPNIK_VERSION_STRING',
        'PLATFORM',
        'BOOST_ABI',
        'BOOST_APPEND',
        'LIBDIR_SCHEMA',
        'REQUESTED_PLUGINS',
        'SUNCC',
        'PYTHON_VERSION',
        'PYTHON_INCLUDES',
        'PYTHON_INSTALL_LOCATION',
        'PYTHON_SYS_PREFIX',
        'COLOR_PRINT',
        'HAS_CAIRO',
        'HAS_PYCAIRO',
        'HAS_LIBXML2',
        'PYTHON_IS_64BIT',
        'SAMPLE_INPUT_PLUGINS',
        'PKG_CONFIG_PATH',
        'PATH',
        'PATH_REMOVE',
        'PATH_REPLACE',
        'MAPNIK_LIB_DIR',
        'MAPNIK_LIB_DIR_DEST',
        'INSTALL_PREFIX',
        'MAPNIK_INPUT_PLUGINS',
        'MAPNIK_INPUT_PLUGINS_DEST',
        'MAPNIK_FONTS',
        'MAPNIK_FONTS_DEST',
        'MAPNIK_LIB_BASE',
        'MAPNIK_LIB_BASE_DEST',
        'EXTRA_FREETYPE_LIBS',
        'LIBMAPNIK_CPPATHS',
        'LIBMAPNIK_CXXFLAGS',
        'CAIRO_LIBPATHS',
        'CAIRO_LINKFLAGS',
        'CAIRO_CPPPATHS',
        'SVG_RENDERER',
        'SQLITE_LINKFLAGS',
        'BOOST_LIB_VERSION_FROM_HEADER',
        'BIGINT'
        ]

# Add all other user configurable options to pickle pickle_store
# We add here more options than are needed for the build stage
# but helpful so that scons -h shows the exact cached options
for opt in opts.options:
    if opt.key not in pickle_store:
        pickle_store.append(opt.key)

# Method of adding configure behavior to Scons adapted from:
# http://freeorion.svn.sourceforge.net/svnroot/freeorion/trunk/FreeOrion/SConstruct
preconfigured = False
force_configure = False
command_line_args = sys.argv[1:]

HELP_REQUESTED = False

if ('-h' in command_line_args) or ('--help' in command_line_args):
    HELP_REQUESTED = True


if 'configure' in command_line_args and not HELP_REQUESTED:
    force_configure = True
elif HELP_REQUESTED:
    # to ensure config gets skipped when help is requested
    preconfigured = True

# initially populate environment with defaults and any possible custom arguments
opts.Update(env)

# if we are not configuring overwrite environment with pickled settings
if not force_configure:
    if os.path.exists(SCONS_CONFIGURE_CACHE):
        try:
            pickled_environment = open(SCONS_CONFIGURE_CACHE, 'r')
            pickled_values = pickle.load(pickled_environment)
            for key, value in pickled_values.items():
                env[key] = value
            preconfigured = True
        except:
            preconfigured = False
    else:
        preconfigured = False

# check for missing keys in pickled settings
# which can occur when keys are added or changed between
# rebuilds, e.g. for folks following trunk
for opt in pickle_store:
    if not opt in env:
        #print 'missing opt', opt
        preconfigured = False

# if custom arguments are supplied make sure to accept them
if opts.args:
    # since we have custom arguments update environment with all opts to
    # make sure to absorb the custom ones
    opts.Update(env)
    # now since we've got custom arguments we'll disregard any
    # pickled environment and force another configuration
    preconfigured = False

elif preconfigured:
    if not HELP_REQUESTED:
        color_print(4,'Using previous successful configuration...')
        color_print(4,'Re-configure by running "python scons/scons.py configure".')

if env.has_key('COLOR_PRINT') and env['COLOR_PRINT'] == False:
    color_print = regular_print

if sys.platform == "win32":
    color_print = regular_print

color_print(4,'\nWelcome to Mapnik...\n')

#### Custom Configure Checks ###

def prioritize_paths(context,silent=True):
    env = context.env
    prefs = env['LINK_PRIORITY'].split(',')
    if not silent:
        context.Message( 'Sorting lib and inc compiler paths...')
    env['LIBPATH'] = sort_paths(env['LIBPATH'],prefs)
    env['CPPPATH'] = sort_paths(env['CPPPATH'],prefs)
    if silent:
        context.did_show_result=1
    ret = context.Result( True )
    return ret

def CheckPKGConfig(context, version):
    context.Message( 'Checking for pkg-config... ' )
    ret = context.TryAction('pkg-config --atleast-pkgconfig-version=%s' % version)[0]
    context.Result( ret )
    return ret

def CheckPKG(context, name):
    context.Message( 'Checking for %s... ' % name )
    ret = context.TryAction('pkg-config --exists \'%s\'' % name)[0]
    context.Result( ret )
    return ret

def CheckPKGVersion(context, name, version):
    context.Message( 'Checking for at least version %s for %s... ' % (version,name) )
    ret = context.TryAction('pkg-config --atleast-version=%s \'%s\'' % (version,name))[0]
    context.Result( ret )
    return ret

def parse_config(context, config, checks='--libs --cflags'):
    env = context.env
    tool = config.lower().replace('_','-')
    toolname = tool
    if config in ('GDAL_CONFIG','GEOS_CONFIG'):
        toolname += ' %s' % checks
    context.Message( 'Checking for %s... ' % toolname)
    cmd = '%s %s' % (env[config],checks)
    ret = context.TryAction(cmd)[0]
    parsed = False
    if ret:
        try:
            if 'gdal-config' in cmd:
                env.ParseConfig(cmd)
                # hack for potential -framework GDAL syntax
                # which will not end up being added to env['LIBS']
                # and thus breaks knowledge below that gdal worked
                # TODO - upgrade our scons logic to support Framework linking
                if env['PLATFORM'] == 'Darwin':
                    value = call(cmd,silent=True)
                    if value and '-framework GDAL' in value:
                        env['LIBS'].append('gdal')
                        if os.path.exists('/Library/Frameworks/GDAL.framework/unix/lib'):
                            env['LIBPATH'].insert(0,'/Library/Frameworks/GDAL.framework/unix/lib')
                    if 'GDAL' in env.get('FRAMEWORKS',[]):
                        env["FRAMEWORKS"].remove("GDAL")
            else:
                env.ParseConfig(cmd)
            parsed = True
        except OSError, e:
            ret = False
            print ' (xml2-config not found!)'
    if not parsed:
        if config in ('GDAL_CONFIG','GEOS_CONFIG'):
            # optional deps...
            env['SKIPPED_DEPS'].append(tool)
            conf.rollback_option(config)
        else: # freetype and libxml2, not optional
            env['MISSING_DEPS'].append(tool)
    context.Result( ret )
    return ret

def get_pkg_lib(context, config, lib):
    libpattern = r'-l([^\s]*)'
    libname = None
    env = context.env
    context.Message( 'Checking for name of %s library... ' % lib)
    cmd = '%s --libs' % env[config]
    ret = context.TryAction(cmd)[0]
    parsed = False
    if ret:
        try:
            value = call(cmd,silent=True)
            libnames = re.findall(libpattern,value)
            if libnames:
                libname = libnames[0]
            else:
                # osx 1.8 install gives '-framework GDAL'
                libname = 'gdal'
        except Exception, e:
            ret = False
            print ' unable to determine library name:'# %s' % str(e)
            return None
    context.Result( libname )
    return libname

def parse_pg_config(context, config):
    # TODO - leverage `LDFLAGS_SL` if RUNTIME_LINK==static
    env = context.env
    tool = config.lower()
    context.Message( 'Checking for %s... ' % tool)
    ret = context.TryAction(env[config])[0]
    if ret:
        lib_path = call('%s --libdir' % env[config])
        inc_path = call('%s --includedir' % env[config])
        env.AppendUnique(CPPPATH = os.path.realpath(inc_path))
        env.AppendUnique(LIBPATH = os.path.realpath(lib_path))
        lpq = env['PLUGINS']['postgis']['lib']
        env.Append(LIBS = lpq)
    else:
        env['SKIPPED_DEPS'].append(tool)
        conf.rollback_option(config)
    context.Result( ret )
    return ret

def ogr_enabled(context):
    env = context.env
    context.Message( 'Checking if gdal is ogr enabled... ')
    ret = context.TryAction('%s --ogr-enabled' % env['GDAL_CONFIG'])[0]
    if not ret:
        env['SKIPPED_DEPS'].append('ogr')
    context.Result( ret )
    return ret

def rollback_option(context,variable):
    global opts
    env = context.env
    for item in opts.options:
        if item.key == variable:
            env[variable] = item.default

def FindBoost(context, prefixes, thread_flag):
    """Routine to auto-find boost header dir, lib dir, and library naming structure.

    """
    context.Message( 'Searching for boost libs and headers... ' )
    env = context.env

    BOOST_LIB_DIR = None
    BOOST_INCLUDE_DIR = None
    BOOST_APPEND = None
    env['BOOST_APPEND'] = str()

    if env['THREADING'] == 'multi':
        search_lib = 'libboost_thread'
    else:
        search_lib = 'libboost_filesystem'

    # note: must call normpath to strip trailing slash otherwise dirname
    # does not remove 'lib' and 'include'
    prefixes.insert(0,os.path.dirname(os.path.normpath(env['BOOST_INCLUDES'])))
    prefixes.insert(0,os.path.dirname(os.path.normpath(env['BOOST_LIBS'])))
    for searchDir in prefixes:
        libItems = glob(os.path.join(searchDir, env['LIBDIR_SCHEMA'], '%s*.*' % search_lib))
        if not libItems:
            libItems = glob(os.path.join(searchDir, 'lib/%s*.*' % search_lib))
        incItems = glob(os.path.join(searchDir, 'include/boost*/'))
        if len(libItems) >= 1 and len(incItems) >= 1:
            BOOST_LIB_DIR = os.path.dirname(libItems[0])
            BOOST_INCLUDE_DIR = incItems[0].rstrip('boost/')
            shortest_lib_name = shortest_name(libItems)
            match = re.search(r'%s(.*)\..*' % search_lib, shortest_lib_name)
            if hasattr(match,'groups'):
                BOOST_APPEND = match.groups()[0]
            break

    msg = str()

    if BOOST_LIB_DIR:
        msg += '\n  *libs found: %s' % BOOST_LIB_DIR
        env['BOOST_LIBS'] = BOOST_LIB_DIR
    else:
        env['BOOST_LIBS'] = '/usr/' + env['LIBDIR_SCHEMA']
        msg += '\n  *using default boost lib dir: %s' % env['BOOST_LIBS']

    if BOOST_INCLUDE_DIR:
        msg += '\n  *headers found: %s' % BOOST_INCLUDE_DIR
        env['BOOST_INCLUDES'] = BOOST_INCLUDE_DIR
    else:
        env['BOOST_INCLUDES'] = '/usr/include'
        msg += '\n  *using default boost include dir: %s' % env['BOOST_INCLUDES']

    if not env['BOOST_TOOLKIT'] and not env['BOOST_ABI'] and not env['BOOST_VERSION']:
        if BOOST_APPEND:
            msg += '\n  *lib naming extension found: %s' % BOOST_APPEND
            env['BOOST_APPEND'] = BOOST_APPEND
        else:
            msg += '\n  *no lib naming extension found'
    else:
        # Creating BOOST_APPEND according to the Boost library naming order,
        # which goes <toolset>-<threading>-<abi>-<version>. See:
        #  http://www.boost.org/doc/libs/1_35_0/more/getting_started/unix-variants.html#library-naming
        append_params = ['']
        if env['BOOST_TOOLKIT']: append_params.append(env['BOOST_TOOLKIT'])
        if thread_flag: append_params.append(thread_flag)
        if env['BOOST_ABI']: append_params.append(env['BOOST_ABI'])
        if env['BOOST_VERSION']: append_params.append(env['BOOST_VERSION'])

        # Constructing the BOOST_APPEND setting that will be used to find the
        # Boost libraries.
        if len(append_params) > 1:
            env['BOOST_APPEND'] = '-'.join(append_params)
        msg += '\n  *using boost lib naming: %s' % env['BOOST_APPEND']

    env.AppendUnique(CPPPATH = os.path.realpath(env['BOOST_INCLUDES']))
    env.AppendUnique(LIBPATH = os.path.realpath(env['BOOST_LIBS']))
    if env['COLOR_PRINT']:
        msg = "\033[94m%s\033[0m" % (msg)
    ret = context.Result(msg)
    return ret

def CheckBoost(context, version, silent=False):
    # Boost versions are in format major.minor.subminor
    v_arr = version.split(".")
    version_n = 0
    if len(v_arr) > 0:
        version_n += int(v_arr[0])*100000
    if len(v_arr) > 1:
        version_n += int(v_arr[1])*100
    if len(v_arr) > 2:
        version_n += int(v_arr[2])

    if not silent:
        context.Message('Checking for Boost version >= %s... ' % (version))
    ret = context.TryRun("""

#include <boost/version.hpp>

int main()
{
    return BOOST_VERSION >= %d ? 0 : 1;
}

""" % version_n, '.cpp')[0]
    if silent:
        context.did_show_result=1
    context.Result(ret)
    return ret

def GetBoostLibVersion(context):
    ret = context.TryRun("""

#include <boost/version.hpp>
#include <iostream>

int main()
{

std::cout << BOOST_LIB_VERSION << std::endl;
return 0;
}

""", '.cpp')
    # hack to avoid printed output
    context.did_show_result=1
    context.Result(ret[0])
    return ret[1].strip()

def GetMapnikLibVersion(context):
    ret = context.TryRun("""

#include <mapnik/version.hpp>
#include <iostream>

int main()
{
    std::cout << MAPNIK_VERSION_STRING << std::endl;
    return 0;
}

""", '.cpp')
    # hack to avoid printed output
    context.did_show_result=1
    context.Result(ret[0])
    if not ret[1]:
        return []
    return ret[1].strip()

def icu_at_least_four_two(context):
    ret = context.TryRun("""

#include <unicode/uversion.h>
#include <iostream>

int main()
{
    std::cout << U_ICU_VERSION_MAJOR_NUM << "." << U_ICU_VERSION_MINOR_NUM << std::endl;
    return 0;
}

""", '.cpp')
    # hack to avoid printed output
    context.Message('Checking for ICU version >= 4.2... ')
    context.did_show_result=1
    result = ret[1].strip()
    if not result:
        context.Result('error, could not get major and minor version from unicode/uversion.h')
        return False

    major, minor = map(int,result.split('.'))
    if major >= 4 and minor >= 0:
        color_print(4,'found: icu %s' % result)
        return True

    color_print(1,'\nFound insufficient icu version... %s' % result)
    return False

def boost_regex_has_icu(context):
    if env['RUNTIME_LINK'] == 'static':
        context.env.Append(LIBS='icui18n')
        context.env.Append(LIBS='icudata')
    ret = context.TryRun("""

#include <boost/regex/icu.hpp>
#include <unicode/unistr.h>

int main()
{
    UnicodeString ustr;
    try {
        boost::u32regex pattern = boost::make_u32regex(ustr);
    }
    // an exception is fine, still indicates support is
    // likely compiled into regex
    catch (...) {
        return 0;
    }
    return 0;
}

""", '.cpp')
    context.Message('Checking if boost_regex was built with ICU unicode support... ')
    context.Result(ret[0])
    if ret[0]:
        return True
    return False

def sqlite_has_rtree(context):
    """ check an sqlite3 install has rtree support.

    PRAGMA compile_options;
    http://www.sqlite.org/c3ref/compileoption_get.html
    """

    ret = context.TryRun("""

#include <sqlite3.h>
#include <stdio.h>

int main()
{
    sqlite3* db;
    int rc;
    rc = sqlite3_open(":memory:", &db);
    if (rc != SQLITE_OK)
    {
        printf("error 1: %s\\n", sqlite3_errmsg(db));
    }
    const char * sql = "create virtual table foo using rtree(pkid, xmin, xmax, ymin, ymax)";
    rc = sqlite3_exec(db, sql, 0, 0, 0);
    if (rc != SQLITE_OK)
    {
        printf("error 2: %s\\n", sqlite3_errmsg(db));
    }
    else
    {
        printf("yes, has rtree!\\n");
        return 0;
    }

    return -1;
}

""", '.c')
    context.Message('Checking if SQLite supports RTREE... ')
    context.Result(ret[0])
    if ret[0]:
        return True
    return False

conf_tests = { 'prioritize_paths'      : prioritize_paths,
               'CheckPKGConfig'        : CheckPKGConfig,
               'CheckPKG'              : CheckPKG,
               'CheckPKGVersion'       : CheckPKGVersion,
               'FindBoost'             : FindBoost,
               'CheckBoost'            : CheckBoost,
               'GetBoostLibVersion'    : GetBoostLibVersion,
               'GetMapnikLibVersion'   : GetMapnikLibVersion,
               'parse_config'          : parse_config,
               'parse_pg_config'       : parse_pg_config,
               'ogr_enabled'           : ogr_enabled,
               'get_pkg_lib'           : get_pkg_lib,
               'rollback_option'       : rollback_option,
               'icu_at_least_four_two' : icu_at_least_four_two,
               'boost_regex_has_icu'   : boost_regex_has_icu,
               'sqlite_has_rtree'      : sqlite_has_rtree,
               }


if not preconfigured:

    color_print(4,'Configuring build environment...')

    if not env['FAST']:
        SetCacheMode('force')

    if env['USE_CONFIG']:
        if not env['CONFIG'].endswith('.py'):
            color_print(1,'SCons CONFIG file specified is not a python file, will not be read...')
        else:
            # Accept more than one file as comma-delimited list
            user_confs = env['CONFIG'].split(',')
            # If they exist add the files to the existing `opts`
            for conf in user_confs:
                if os.path.exists(conf):
                    opts.files.append(conf)
                    color_print(4,"SCons CONFIG found: '%s', variables will be inherited..." % conf)
                    optfile = file(conf)
                    #print optfile.read().replace("\n", " ").replace("'","").replace(" = ","=")
                    optfile.close()

                elif not conf == SCONS_LOCAL_CONFIG:
                    # if default missing, no worries
                    # but if the default is overridden and the file is not found, give warning
                    color_print(1,"SCons CONFIG not found: '%s'" % conf)
            # Recreate the base environment using modified `opts`
            env = Environment(ENV=os.environ,options=opts)
            env.Decider('MD5-timestamp')
            env.SourceCode(".", None)
            env['USE_CONFIG'] = True
    else:
        color_print(4,'SCons USE_CONFIG specified as false, will not inherit variables python config file...')

    conf = Configure(env, custom_tests = conf_tests)

    if env['DEBUG']:
        mode = 'debug mode'
    else:
        mode = 'release mode'

    env['PLATFORM'] = platform.uname()[0]
    color_print(4,"Configuring on %s in *%s*..." % (env['PLATFORM'],mode))

    env['MISSING_DEPS'] = []
    env['SKIPPED_DEPS'] = []
    env['HAS_CAIRO'] = False
    env['CAIRO_LIBPATHS'] = []
    env['CAIRO_LINKFLAGS'] = []
    env['CAIRO_CPPPATHS'] = []
    env['HAS_PYCAIRO'] = False
    env['HAS_LIBXML2'] = False
    env['LIBMAPNIK_LIBS'] = []
    env['LIBMAPNIK_CPPATHS'] = []
    env['LIBMAPNIK_CXXFLAGS'] = []
    env['PLUGINS'] = PLUGINS
    env['EXTRA_FREETYPE_LIBS'] = []
    env['SQLITE_LINKFLAGS'] = []
    env['PYTHON_INCLUDES'] = []
    # previously a leading / was expected for LIB_DIR_NAME
    # now strip it to ensure expected behavior
    if env['LIB_DIR_NAME'].startswith(os.path.sep):
        env['LIB_DIR_NAME'] = strip_first(env['LIB_DIR_NAME'],os.path.sep)

    # base install location
    env['MAPNIK_LIB_BASE'] = os.path.join(env['PREFIX'],env['LIBDIR_SCHEMA'])
    # directory for plugins and fonts
    env['MAPNIK_LIB_DIR'] = os.path.join(env['MAPNIK_LIB_BASE'],env['LIB_DIR_NAME'])
    # input plugins sub directory
    env['MAPNIK_INPUT_PLUGINS'] = os.path.join(env['MAPNIK_LIB_DIR'],'input')
    # fonts sub directory
    if env['SYSTEM_FONTS']:
        env['MAPNIK_FONTS'] = os.path.normpath(env['SYSTEM_FONTS'])
    else:
        env['MAPNIK_FONTS'] = os.path.join(env['MAPNIK_LIB_DIR'],'fonts')

    # install prefix is a pre-pended base location to
    # re-route the install and only intended for package building
    # we normalize to ensure no trailing slash and proper pre-pending to the absolute prefix
    install_prefix = os.path.normpath(os.path.realpath(env['DESTDIR'])) + os.path.realpath(env['PREFIX'])
    env['INSTALL_PREFIX'] = strip_first(install_prefix,'//','/')
    # all values from above based on install_prefix
    # if env['DESTDIR'] == '/' these should be unchanged
    env['MAPNIK_LIB_BASE_DEST'] = os.path.join(env['INSTALL_PREFIX'],env['LIBDIR_SCHEMA'])
    env['MAPNIK_LIB_DIR_DEST'] =  os.path.join(env['MAPNIK_LIB_BASE_DEST'],env['LIB_DIR_NAME'])
    env['MAPNIK_INPUT_PLUGINS_DEST'] = os.path.join(env['MAPNIK_LIB_DIR_DEST'],'input')
    if env['SYSTEM_FONTS']:
        env['MAPNIK_FONTS_DEST'] = os.path.normpath(env['SYSTEM_FONTS'])
    else:
        env['MAPNIK_FONTS_DEST'] = os.path.join(env['MAPNIK_LIB_DIR_DEST'],'fonts')

    if env['LINKING'] == 'static':
       env['MAPNIK_LIB_NAME'] = '${LIBPREFIX}mapnik${LIBSUFFIX}'
    else:
       env['MAPNIK_LIB_NAME'] = '${SHLIBPREFIX}mapnik${SHLIBSUFFIX}'

    if env['PKG_CONFIG_PATH']:
        env['ENV']['PKG_CONFIG_PATH'] = os.path.realpath(env['PKG_CONFIG_PATH'])
        # otherwise this variable == os.environ["PKG_CONFIG_PATH"]

    if env['PATH']:
        env['ENV']['PATH'] = os.path.realpath(env['PATH']) + ':' + env['ENV']['PATH']

    if env['SYSTEM_FONTS']:
        if not os.path.isdir(env['SYSTEM_FONTS']):
            color_print(1,'Warning: Directory specified for SYSTEM_FONTS does not exist!')
    #### Libraries and headers dependency checks ####

    # Set up for libraries and headers dependency checks
    env['CPPPATH'] = ['#include', '#']
    env['LIBPATH'] = ['#src']

    # set any custom cxxflags and ldflags to come first
    env.Append(CXXFLAGS = env['CUSTOM_CXXFLAGS'])
    env.Append(CFLAGS = env['CUSTOM_CFLAGS'])
    env.Append(LINKFLAGS = env['CUSTOM_LDFLAGS'])

    ### platform specific bits

    thread_suffix = 'mt'
    if env['PLATFORM'] == 'FreeBSD':
        thread_suffix = ''
        env.Append(LIBS = 'pthread')

    # Solaris & Sun Studio settings (the `SUNCC` flag will only be
    # set if the `CXX` option begins with `CC`)
    SOLARIS = env['PLATFORM'] == 'SunOS'
    env['SUNCC'] = SOLARIS and env['CXX'].startswith('CC')

    # If the Sun Studio C++ compiler (`CC`) is used instead of GCC.
    if env['SUNCC']:
        env['CC'] = 'cc'
        # To be compatible w/Boost everything needs to be compiled
        # with the `-library=stlport4` flag (which needs to come
        # before the `-o` flag).
        env['CXX'] = 'CC -library=stlport4'
        if env['THREADING'] == 'multi':
            env.Append(CXXFLAGS = '-mt')

    # allow for mac osx /usr/lib/libicucore.dylib compatibility
    # requires custom supplied headers since Apple does not include them
    # details: http://lists.apple.com/archives/xcode-users/2005/Jun/msg00633.html
    # To use system lib download and make && make install one of these:
    # http://www.opensource.apple.com/tarballs/ICU/
    # then copy the headers to a location that mapnik will find
    if 'core' in env['ICU_LIB_NAME']:
        env.Append(CXXFLAGS = '-DU_HIDE_DRAFT_API')
        env.Append(CXXFLAGS = '-DUDISABLE_RENAMING')
        if os.path.exists(env['ICU_LIB_NAME']):
            #-sICU_LINK=" -L/usr/lib -licucore
            env['ICU_LIB_NAME'] = os.path.basename(env['ICU_LIB_NAME']).replace('.dylib','').replace('lib','')

    # Adding the required prerequisite library directories to the include path for
    # compiling and the library path for linking, respectively.
<<<<<<< HEAD
    for required in ('PNG', 'JPEG', 'TIFF','PROJ','ICU', 'SQLITE', 'LTDL', 'HB'):
=======
    for required in ('PROJ', 'ICU', 'SQLITE', 'LTDL'):
>>>>>>> b1c1c863
        inc_path = env['%s_INCLUDES' % required]
        lib_path = env['%s_LIBS' % required]
        env.AppendUnique(CPPPATH = os.path.realpath(inc_path))
        env.AppendUnique(LIBPATH = os.path.realpath(lib_path))

    if conf.parse_config('FREETYPE_CONFIG'):
        # check if freetype links to bz2
        if env['RUNTIME_LINK'] == 'static':
            temp_env = env.Clone()
            temp_env['LIBS'] = []
            try:
                temp_env.ParseConfig('%s --libs' % env['FREETYPE_CONFIG'])
                if 'bz2' in temp_env['LIBS']:
                    env['EXTRA_FREETYPE_LIBS'].append('bz2')
            except OSError,e:
                pass

    # libxml2 should be optional but is currently not
    # https://github.com/mapnik/mapnik/issues/913
    if conf.parse_config('XML2_CONFIG',checks='--cflags'):
        env['HAS_LIBXML2'] = True

    LIBSHEADERS = [
        ['z', 'zlib.h', True,'C'],
        ['ltdl', 'ltdl.h', True,'C'],
        [env['ICU_LIB_NAME'],'unicode/unistr.h',True,'C++'],
        ['harfbuzz', 'harfbuzz/hb.h',True,'C++'],
    ]

    if env['JPEG']:
        env.Append(CXXFLAGS = '-DHAVE_JPEG')
        LIBSHEADERS.append(['jpeg', ['stdio.h', 'jpeglib.h'], True,'C'])
        inc_path = env['%s_INCLUDES' % 'JPEG']
        lib_path = env['%s_LIBS' % 'JPEG']
        env.AppendUnique(CPPPATH = os.path.realpath(inc_path))
        env.AppendUnique(LIBPATH = os.path.realpath(lib_path))
    else:
        env['SKIPPED_DEPS'].extend(['jpeg'])

    if env['PNG']:
        env.Append(CXXFLAGS = '-DHAVE_PNG')
        LIBSHEADERS.append(['png', 'png.h', True,'C'])
        inc_path = env['%s_INCLUDES' % 'PNG']
        lib_path = env['%s_LIBS' % 'PNG']
        env.AppendUnique(CPPPATH = os.path.realpath(inc_path))
        env.AppendUnique(LIBPATH = os.path.realpath(lib_path))
    else:
        env['SKIPPED_DEPS'].extend(['png'])

    if env['TIFF']:
        env.Append(CXXFLAGS = '-DHAVE_TIFF')
        LIBSHEADERS.append(['tiff', 'tiff.h', True,'C'])
        inc_path = env['%s_INCLUDES' % 'TIFF']
        lib_path = env['%s_LIBS' % 'TIFF']
        env.AppendUnique(CPPPATH = os.path.realpath(inc_path))
        env.AppendUnique(LIBPATH = os.path.realpath(lib_path))
    else:
        env['SKIPPED_DEPS'].extend(['tiff'])

    # if requested, sort LIBPATH and CPPPATH before running CheckLibWithHeader tests
    if env['PRIORITIZE_LINKING']:
        conf.prioritize_paths(silent=False)

    for libname, headers, required, lang in LIBSHEADERS:
        if not conf.CheckLibWithHeader(libname, headers, lang):
            if required:
                color_print(1, 'Could not find required header or shared library for %s' % libname)
                env['MISSING_DEPS'].append(libname)
            else:
                color_print(4, 'Could not find optional header or shared library for %s' % libname)
                env['SKIPPED_DEPS'].append(libname)

    if env['ICU_LIB_NAME'] not in env['MISSING_DEPS']:
        if not conf.icu_at_least_four_two():
            # expression_string.cpp and map.cpp use fromUTF* function only available in >= ICU 4.2
            env['MISSING_DEPS'].append(env['ICU_LIB_NAME'])

    if env['BIGINT']:
        env.Append(CXXFLAGS = '-DBIGINT')

    if env['THREADING'] == 'multi':
        thread_flag = thread_suffix
    else:
        thread_flag = ''

    conf.FindBoost(BOOST_SEARCH_PREFIXES,thread_flag)

    env['BOOST_LIB_VERSION_FROM_HEADER'] = conf.GetBoostLibVersion()

    # The other required boost headers.
    BOOST_LIBSHEADERS = [
        ['system', 'boost/system/system_error.hpp', True],
        ['filesystem', 'boost/filesystem/operations.hpp', True],
        ['regex', 'boost/regex.hpp', True],
        ['program_options', 'boost/program_options.hpp', False]
    ]

    if env['THREADING'] == 'multi':
        BOOST_LIBSHEADERS.append(['thread', 'boost/thread/mutex.hpp', True])
        # on solaris the configure checks for boost_thread
        # require the -pthreads flag to be able to check for
        # threading support, so we add as a global library instead
        # of attaching to cxxflags after configure
        if env['PLATFORM'] == 'SunOS':
            env.Append(CXXFLAGS = '-pthreads')

    # if requested, sort LIBPATH and CPPPATH before running CheckLibWithHeader tests
    if env['PRIORITIZE_LINKING']:
        conf.prioritize_paths()

    # if the user is not setting custom boost configuration
    # enforce boost version greater than or equal to BOOST_MIN_VERSION
    if not conf.CheckBoost(BOOST_MIN_VERSION):
        color_print(4,'Found boost lib version... %s' % env.get('BOOST_LIB_VERSION_FROM_HEADER') )
        color_print(1,'Boost version %s or greater is required' % BOOST_MIN_VERSION)
        if not env['BOOST_VERSION']:
            env['MISSING_DEPS'].append('boost version >=%s' % BOOST_MIN_VERSION)
    else:
        color_print(4,'Found boost lib version... %s' % env.get('BOOST_LIB_VERSION_FROM_HEADER') )

    for count, libinfo in enumerate(BOOST_LIBSHEADERS):
        if not conf.CheckLibWithHeader('boost_%s%s' % (libinfo[0],env['BOOST_APPEND']), libinfo[1], 'C++'):
            if libinfo[2]:
                color_print(1,'Could not find required header or shared library for boost %s' % libinfo[0])
                env['MISSING_DEPS'].append('boost ' + libinfo[0])
            else:
                color_print(4,'Could not find optional header or shared library for boost %s' % libinfo[0])
                env['SKIPPED_DEPS'].append('boost ' + libinfo[0])

    if env['ICU_LIB_NAME'] not in env['MISSING_DEPS']:
        # http://lists.boost.org/Archives/boost/2009/03/150076.php
        if conf.boost_regex_has_icu():
            # TODO - should avoid having this be globally defined...
            env.Append(CXXFLAGS = '-DBOOST_REGEX_HAS_ICU')
        else:
            env['SKIPPED_DEPS'].append('boost_regex_icu')

    env['REQUESTED_PLUGINS'] = [ driver.strip() for driver in Split(env['INPUT_PLUGINS'])]

    if len(env['REQUESTED_PLUGINS']):
        color_print(4,'Checking for requested plugins dependencies...')
        for plugin in env['REQUESTED_PLUGINS']:
            details = env['PLUGINS'][plugin]
            if plugin == 'gdal':
                if conf.parse_config('GDAL_CONFIG',checks='--libs'):
                    conf.parse_config('GDAL_CONFIG',checks='--cflags')
                    libname = conf.get_pkg_lib('GDAL_CONFIG','gdal')
                    if libname:
                        details['lib'] = libname
            elif plugin == 'postgis':
                conf.parse_pg_config('PG_CONFIG')
            elif plugin == 'ogr':
                if conf.ogr_enabled():
                    if not 'gdal' in env['REQUESTED_PLUGINS']:
                        conf.parse_config('GDAL_CONFIG',checks='--libs')
                        conf.parse_config('GDAL_CONFIG',checks='--cflags')
                    libname = conf.get_pkg_lib('GDAL_CONFIG','ogr')
                    if libname:
                        details['lib'] = libname
            elif plugin == 'geos':
                if conf.parse_config('GEOS_CONFIG',checks='--ldflags --cflags'):
                    lgeos_c = env['PLUGINS']['geos']['lib']
                    env.Append(LIBS = lgeos_c)

            elif details['path'] and details['lib'] and details['inc']:
                backup = env.Clone().Dictionary()
                # Note, the 'delete_existing' keyword makes sure that these paths are prepended
                # to the beginning of the path list even if they already exist
                incpath = env['%s_INCLUDES' % details['path']]
                libpath = env['%s_LIBS' % details['path']]
                env.PrependUnique(CPPPATH = os.path.realpath(incpath),delete_existing=True)
                env.PrependUnique(LIBPATH = os.path.realpath(libpath),delete_existing=True)
                if not conf.CheckLibWithHeader(details['lib'], details['inc'], details['lang']):
                    env.Replace(**backup)
                    env['SKIPPED_DEPS'].append(details['lib'])
                if plugin == 'sqlite':
                    sqlite_backup = env.Clone().Dictionary()

                    # if statically linking, on linux we likely
                    # need to link sqlite to pthreads and dl
                    if env['RUNTIME_LINK'] == 'static':
                        if conf.CheckPKGConfig('0.15.0') and conf.CheckPKG('sqlite3'):
                            sqlite_env = env.Clone()
                            try:
                                sqlite_env.ParseConfig('pkg-config --static --libs sqlite3')
                                for lib in sqlite_env['LIBS']:
                                    if not lib in env['LIBS']:
                                        env["SQLITE_LINKFLAGS"].append(lib)
                                        env.Append(LIBS=lib)
                            except OSError,e:
                                pass

                    if not conf.sqlite_has_rtree():
                        env.Replace(**sqlite_backup)
                        if details['lib'] in env['LIBS']:
                            env['LIBS'].remove(details['lib'])
                        env['SKIPPED_DEPS'].append('sqlite_rtree')
                    else:
                        env.Replace(**sqlite_backup)

            elif details['lib'] and details['inc']:
                if not conf.CheckLibWithHeader(details['lib'], details['inc'], details['lang']):
                    env['SKIPPED_DEPS'].append(details['lib'])

        # re-append the local paths for mapnik sources to the beginning of the list
        # to make sure they come before any plugins that were 'prepended'
        env.PrependUnique(CPPPATH = '#include', delete_existing=True)
        env.PrependUnique(CPPPATH = '#', delete_existing=True)
        env.PrependUnique(LIBPATH = '#src', delete_existing=True)

    if env['PGSQL2SQLITE']:
        if 'sqlite3' not in env['LIBS']:
            env.AppendUnique(LIBS='sqlite3')
            env.AppendUnique(CPPPATH = os.path.realpath(env['SQLITE_INCLUDES']))
            env.AppendUnique(LIBPATH = os.path.realpath(env['SQLITE_LIBS']))
        if not conf.sqlite_has_rtree():
            env['SKIPPED_DEPS'].append('pgsql2sqlite_rtree')
            env['PGSQL2SQLITE'] = False

    # we rely on an internal, patched copy of agg with critical fixes
    # prepend to make sure we link locally
    env.Prepend(CPPPATH = '#deps/agg/include')
    env.Prepend(LIBPATH = '#deps/agg')

    # prepend deps dir for auxillary headers
    env.Prepend(CPPPATH = '#deps')

    if env['CAIRO']:
        if env['CAIRO_LIBS'] or env['CAIRO_INCLUDES']:
            c_inc = env['CAIRO_INCLUDES']
            if env['CAIRO_LIBS']:
                env["CAIRO_LIBPATHS"].append(os.path.realpath(env['CAIRO_LIBS']))
                if not env['CAIRO_INCLUDES']:
                    c_inc = env['CAIRO_LIBS'].replace('lib','',1)
            if c_inc:
                c_inc = os.path.normpath(os.path.realpath(env['CAIRO_INCLUDES']))
                if c_inc.endswith('include'):
                    c_inc = os.path.dirname(c_inc)
                env["CAIRO_CPPPATHS"].extend(
                    [
                      os.path.join(c_inc,'include/cairo'),
                      os.path.join(c_inc,'include/pixman-1'),
                      #os.path.join(c_inc,'include/freetype2'),
                      #os.path.join(c_inc,'include/libpng'),
                    ]
                )
                env["CAIRO_LINKFLAGS"] = ['cairo']
                if env['RUNTIME_LINK'] == 'static':
                    env["CAIRO_LINKFLAGS"].extend(
                        ['pixman-1','expat','fontconfig','iconv']
                    )
                # todo - run actual checkLib?
                env['HAS_CAIRO'] = True
        else:
            if not conf.CheckPKGConfig('0.15.0'):
                env['HAS_CAIRO'] = False
                env['SKIPPED_DEPS'].append('pkg-config')
                env['SKIPPED_DEPS'].append('cairo')
            elif not conf.CheckPKG('cairo'):
                env['HAS_CAIRO'] = False
                env['SKIPPED_DEPS'].append('cairo')
            else:
                print 'Checking for cairo lib and include paths... ',
                cmd = 'pkg-config --libs --cflags cairo'
                if env['RUNTIME_LINK'] == 'static':
                    cmd += ' --static'
                cairo_env = env.Clone()
                try:
                    cairo_env.ParseConfig(cmd)
                    for lib in cairo_env['LIBS']:
                        if not lib in env['LIBS']:
                            env["CAIRO_LINKFLAGS"].append(lib)
                    for lpath in cairo_env['LIBPATH']:
                        if not lpath in env['LIBPATH']:
                            env["CAIRO_LIBPATHS"].append(lpath)
                    for inc in cairo_env['CPPPATH']:
                        if not inc in env['CPPPATH']:
                            env["CAIRO_CPPPATHS"].append(inc)
                    env['HAS_CAIRO'] = True
                    print 'yes'
                except OSError,e:
                    color_print(1,'no')
                    env['SKIPPED_DEPS'].append('cairo')
                    color_print(1,'pkg-config reported: %s' % e)

    else:
        color_print(4,'Not building with cairo support, pass CAIRO=True to enable')

    if 'python' in env['BINDINGS'] or 'python' in env['REQUESTED_PLUGINS']:
        if not os.access(env['PYTHON'], os.X_OK):
            color_print(1,"Cannot run python interpreter at '%s', make sure that you have the permissions to execute it." % env['PYTHON'])
            Exit(1)

        py3 = 'True' in os.popen('''%s -c "import sys as s;s.stdout.write(str(s.version_info[0] == 3))"''' % env['PYTHON']).read().strip()

        if py3:
            sys_prefix = '''%s -c "import sys; print(sys.prefix)"''' % env['PYTHON']
        else:
            sys_prefix = '''%s -c "import sys; print sys.prefix"''' % env['PYTHON']
        env['PYTHON_SYS_PREFIX'] = call(sys_prefix)

        if HAS_DISTUTILS:
            if py3:
                sys_version = '''%s -c "from distutils.sysconfig import get_python_version; print(get_python_version())"''' % env['PYTHON']
            else:
                sys_version = '''%s -c "from distutils.sysconfig import get_python_version; print get_python_version()"''' % env['PYTHON']
            env['PYTHON_VERSION'] = call(sys_version)

            if py3:
                py_includes = '''%s -c "from distutils.sysconfig import get_python_inc; print(get_python_inc())"''' % env['PYTHON']
            else:
                py_includes = '''%s -c "from distutils.sysconfig import get_python_inc; print get_python_inc()"''' % env['PYTHON']
            env['PYTHON_INCLUDES'].append(call(py_includes))

            # also append platform specific includes
            if py3:
                py_plat_includes = '''%s -c "from distutils.sysconfig import get_python_inc; print(get_python_inc(plat_specific=True))"''' % env['PYTHON']
            else:
                py_plat_includes = '''%s -c "from distutils.sysconfig import get_python_inc; print get_python_inc(plat_specific=True)"''' % env['PYTHON']
            env['PYTHON_INCLUDES'].append(call(py_plat_includes))

            # Note: we use the plat_specific argument here to make sure to respect the arch-specific site-packages location
            if py3:
                site_packages = '''%s -c "from distutils.sysconfig import get_python_lib; print(get_python_lib(plat_specific=True))"''' % env['PYTHON']
            else:
                site_packages = '''%s -c "from distutils.sysconfig import get_python_lib; print get_python_lib(plat_specific=True)"''' % env['PYTHON']
            env['PYTHON_SITE_PACKAGES'] = call(site_packages)
        else:
            env['PYTHON_SYS_PREFIX'] = os.popen('''%s -c "import sys; print sys.prefix"''' % env['PYTHON']).read().strip()
            env['PYTHON_VERSION'] = os.popen('''%s -c "import sys; print sys.version"''' % env['PYTHON']).read()[0:3]
            env['PYTHON_INCLUDES'] = [env['PYTHON_SYS_PREFIX'] + '/include/python' + env['PYTHON_VERSION']]
            env['PYTHON_SITE_PACKAGES'] = env['DESTDIR'] + os.path.sep + env['PYTHON_SYS_PREFIX'] + os.path.sep + env['LIBDIR_SCHEMA'] + '/python' + env['PYTHON_VERSION'] + '/site-packages/'

        # if user-requested custom prefix fall back to manual concatenation for building subdirectories
        if env['PYTHON_PREFIX']:
            py_relative_install = env['LIBDIR_SCHEMA'] + '/python' + env['PYTHON_VERSION'] + '/site-packages/'
            env['PYTHON_INSTALL_LOCATION'] = env['DESTDIR'] + os.path.sep + env['PYTHON_PREFIX'] + os.path.sep +  py_relative_install
        else:
            env['PYTHON_INSTALL_LOCATION'] = env['DESTDIR'] + os.path.sep + env['PYTHON_SITE_PACKAGES']

        if py3:
            is_64_bit = '''%s -c "import sys; print(sys.maxsize == 9223372036854775807)"''' % env['PYTHON']
        else:
            is_64_bit = '''%s -c "import sys; print sys.maxint == 9223372036854775807"''' % env['PYTHON']

        if is_64_bit:
            env['PYTHON_IS_64BIT'] = True
        else:
            env['PYTHON_IS_64BIT'] = False

        if 'python' in env['BINDINGS']:
            if py3 and env['BOOST_PYTHON_LIB'] == 'boost_python':
                env['BOOST_PYTHON_LIB'] = 'boost_python3%s' % env['BOOST_APPEND']
            elif env['BOOST_PYTHON_LIB'] == 'boost_python':
                env['BOOST_PYTHON_LIB'] = 'boost_python%s' % env['BOOST_APPEND']
            if not conf.CheckHeader(header='boost/python/detail/config.hpp',language='C++'):
                color_print(1,'Could not find required header files for boost python')
                env['MISSING_DEPS'].append('boost python')

            if env['CAIRO']:
                if conf.CheckPKGConfig('0.15.0') and conf.CheckPKG('pycairo'):
                    env['HAS_PYCAIRO'] = True
                else:
                    env['SKIPPED_DEPS'].extend(['pycairo'])
            else:
                color_print(4,'Not building with pycairo support, pass CAIRO=True to enable')


    #### End Config Stage for Required Dependencies ####

    if env['MISSING_DEPS']:
        # if required dependencies are missing, print warnings and then let SCons finish without building or saving local config
        color_print(1,'\nExiting... the following required dependencies were not found:\n   - %s' % '\n   - '.join([pretty_dep(dep) for dep in env['MISSING_DEPS']]))
        color_print(1,"\nSee '%s' for details on possible problems." % (os.path.realpath(SCONS_LOCAL_LOG)))
        if env['SKIPPED_DEPS']:
            color_print(4,'\nAlso, these OPTIONAL dependencies were not found:\n   - %s' % '\n   - '.join([pretty_dep(dep) for dep in env['SKIPPED_DEPS']]))
        color_print(4,"\nSet custom paths to these libraries and header files on the command-line or in a file called '%s'" % SCONS_LOCAL_CONFIG)
        color_print(4,"    ie. $ python scons/scons.py BOOST_INCLUDES=/usr/local/include BOOST_LIBS=/usr/local/lib")
        color_print(4, "\nOnce all required dependencies are found a local '%s' will be saved and then install:" % SCONS_LOCAL_CONFIG)
        color_print(4,"    $ sudo python scons/scons.py install")
        color_print(4,"\nTo view available path variables:\n    $ python scons/scons.py --help or -h")
        color_print(4,'\nTo view overall SCons help options:\n    $ python scons/scons.py --help-options or -H\n')
        color_print(4,'More info: https://github.com/mapnik/mapnik/wiki//MapnikInstallation')
        if not HELP_REQUESTED:
            Exit(1)
    else:
        # Save the custom variables in a SCONS_LOCAL_CONFIG
        # that will be reloaded to allow for `install` without re-specifying custom variables
        color_print(4,"\nAll Required dependencies found!\n")
        if env['USE_CONFIG']:
            if os.path.exists(SCONS_LOCAL_CONFIG):
                action = 'Overwriting and re-saving'
                os.unlink(SCONS_LOCAL_CONFIG)
            else:
                action = 'Saving new'
            color_print(4,"%s file '%s'..." % (action,SCONS_LOCAL_CONFIG))
            color_print(4,"Will hold custom path variables from commandline and python config file(s)...")
            opts.Save(SCONS_LOCAL_CONFIG,env)
        else:
          color_print(4,"Did not use user config file, no custom path variables will be saved...")

        if env['SKIPPED_DEPS']:
            color_print(3,'\nNote: will build without these OPTIONAL dependencies:\n   - %s' % '\n   - '.join([pretty_dep(dep) for dep in env['SKIPPED_DEPS']]))
            print

        # fetch the mapnik version header in order to set the
        # ABI version used to build libmapnik.so on linux in src/build.py
        abi = conf.GetMapnikLibVersion()
        abi_fallback = "2.2.0-pre"
        if not abi:
            color_print(1,'Problem encountered parsing mapnik version, falling back to %s' % abi_fallback)
            abi = abi_fallback

        env['ABI_VERSION'] = abi.replace('-pre','').split('.')
        env['MAPNIK_VERSION_STRING'] = abi

        # Common C++ flags.
        if env['THREADING'] == 'multi':
            common_cxx_flags = '-D%s -DBOOST_SPIRIT_THREADSAFE -DMAPNIK_THREADSAFE ' % env['PLATFORM'].upper()
        else :
            common_cxx_flags = '-D%s ' % env['PLATFORM'].upper()

        # Mac OSX (Darwin) special settings
        if env['PLATFORM'] == 'Darwin':
            pthread = ''
            # Getting the macintosh version number, sticking as a compiler macro
            # for Leopard -- needed because different workarounds are needed than
            # for Tiger.
            # this was used for fribidi - not longer needed
            # but will retain logic for future use
            #if platform.mac_ver()[0].startswith('10.5'):
            #    common_cxx_flags += '-DOSX_LEOPARD '
        else:
            pthread = '-pthread'

        # Common debugging flags.
        # http://lists.fedoraproject.org/pipermail/devel/2010-November/144952.html
        debug_flags  = '-g -fno-omit-frame-pointer -DDEBUG -DMAPNIK_DEBUG'
        ndebug_flags = '-DNDEBUG'

        # Enable logging in debug mode (always) and release mode (when specified)
        if env['DEFAULT_LOG_SEVERITY']:
            if env['DEFAULT_LOG_SEVERITY'] not in severities:
                severities_list = ', '.join(["'%s'" % s for s in severities])
                color_print(1,"Cannot set default logger severity to '%s', available options are %s." % (env['DEFAULT_LOG_SEVERITY'], severities_list))
                Exit(1)
            else:
                log_severity = severities.index(env['DEFAULT_LOG_SEVERITY'])
        else:
            severities_list = ', '.join(["'%s'" % s for s in severities])
            color_print(1,"No logger severity specified, available options are %s." % severities_list)
            Exit(1)

        log_enabled = ' -DMAPNIK_LOG -DMAPNIK_DEFAULT_LOG_SEVERITY=%d' % log_severity

        if env['DEBUG']:
            debug_flags += log_enabled
        else:
            if env['ENABLE_LOG']:
                ndebug_flags += log_enabled

        # Enable statistics reporting
        if env['ENABLE_STATS']:
            debug_flags += ' -DMAPNIK_STATS'
            ndebug_flags += ' -DMAPNIK_STATS'

        # Add rdynamic to allow using statics between application and plugins
        # http://stackoverflow.com/questions/8623657/multiple-instances-of-singleton-across-shared-libraries-on-linux
        if env['PLATFORM'] != 'Darwin' and env['CXX'] == 'g++':
            env.MergeFlags('-rdynamic')

        # Customizing the C++ compiler flags depending on:
        #  (1) the C++ compiler used; and
        #  (2) whether debug binaries are requested.
        if env['SUNCC']:
            if env['DEBUG']:
                env.Append(CXXFLAGS = common_cxx_flags + debug_flags)
            else:
                env.Append(CXXFLAGS = common_cxx_flags + '-O %s' % ndebug_flags)
        else:
            # Common flags for GCC.
            gcc_cxx_flags = '-ansi -Wall %s %s -ftemplate-depth-300 %s' % (env['WARNING_CXXFLAGS'], pthread, common_cxx_flags)
            if env['DEBUG']:
                env.Append(CXXFLAGS = gcc_cxx_flags + '-O0 -fno-inline %s' % debug_flags)
            else:
                env.Append(CXXFLAGS = gcc_cxx_flags + '-O%s -fno-strict-aliasing -finline-functions -Wno-inline -Wno-parentheses -Wno-char-subscripts %s' % (env['OPTIMIZATION'],ndebug_flags))

            if env['DEBUG_UNDEFINED']:
                env.Append(CXXFLAGS = '-fcatch-undefined-behavior -ftrapv -fwrapv')

        if 'python' in env['BINDINGS'] or 'python' in env['REQUESTED_PLUGINS']:
            majver, minver = env['PYTHON_VERSION'].split('.')
            # we don't want the includes it in the main environment...
            # as they are later set in the python build.py
            # ugly hack needed until we have env specific conf
            backup = env.Clone().Dictionary()
            for pyinc in env['PYTHON_INCLUDES']:
                env.AppendUnique(CPPPATH = os.path.realpath(pyinc))

            if not conf.CheckHeader(header='Python.h',language='C'):
                color_print(1,'Could not find required header files for the Python language (version %s)' % env['PYTHON_VERSION'])
                Exit(1)

            if (int(majver), int(minver)) < (2, 2):
                color_print(1,"Python version 2.2 or greater required")
                Exit(1)

            if 'python' in env['BINDINGS']:
                color_print(4,'Bindings Python version... %s' % env['PYTHON_VERSION'])
                color_print(4,'Python %s prefix... %s' % (env['PYTHON_VERSION'], env['PYTHON_SYS_PREFIX']))
                color_print(4,'Python bindings will install in... %s' % os.path.normpath(env['PYTHON_INSTALL_LOCATION']))
            env.Replace(**backup)

        # if requested, sort LIBPATH and CPPPATH one last time before saving...
        if env['PRIORITIZE_LINKING']:
            conf.prioritize_paths()

        # finish config stage and pickle results
        env = conf.Finish()
        env_cache = open(SCONS_CONFIGURE_CACHE, 'w')
        pickle_dict = {}
        for i in pickle_store:
            pickle_dict[i] = env.get(i)
        pickle.dump(pickle_dict,env_cache)
        env_cache.close()
        # fix up permissions on configure outputs
        # this is hackish but avoids potential problems
        # with a non-root configure following a root install
        # that also triggered a re-configure
        try:
            os.chmod(SCONS_CONFIGURE_CACHE,0666)
        except: pass
        try:
            os.chmod(SCONS_LOCAL_CONFIG,0666)
        except: pass
        try:
            os.chmod('.sconsign.dblite',0666)
        except: pass
        try:
            os.chmod(SCONS_LOCAL_LOG,0666)
        except: pass
        try:
            for item in glob('%s/*' % SCONF_TEMP_DIR):
                os.chmod(item,0666)
        except: pass

        if 'configure' in command_line_args:
            color_print(4,'\nConfigure completed: run `make` to build or `make install`')
            if not HELP_REQUESTED:
                Exit(0)

# autogenerate help on default/current SCons options
Help(opts.GenerateHelpText(env))

#### Builds ####
if not HELP_REQUESTED:

    if 'uninstall' in COMMAND_LINE_TARGETS:
        # dummy action in case there is nothing to uninstall, to avoid phony error..
        env.Alias("uninstall", "")
    env['create_uninstall_target'] = create_uninstall_target

    if env['PKG_CONFIG_PATH']:
        env['ENV']['PKG_CONFIG_PATH'] = os.path.realpath(env['PKG_CONFIG_PATH'])
        # otherwise this variable == os.environ["PKG_CONFIG_PATH"]

    if env['PATH']:
        env['ENV']['PATH'] = os.path.realpath(env['PATH']) + ':' + env['ENV']['PATH']

    if env['PATH_REMOVE']:
        p = env['PATH_REMOVE']
        if p in env['ENV']['PATH']:
            env['ENV']['PATH'].replace(p,'')
        def rm_path(set):
            for i in env[set]:
                if p in i:
                    env[set].remove(i)
        rm_path('LIBPATH')
        rm_path('CPPPATH')
        rm_path('CXXFLAGS')
        rm_path('CAIRO_LIBPATHS')
        rm_path('CAIRO_CPPPATHS')

    if env['PATH_REPLACE']:
        searches,replace = env['PATH_REPLACE'].split(':')
        for search in searches.split(','):
            if search in env['ENV']['PATH']:
                env['ENV']['PATH'] = os.path.abspath(env['ENV']['PATH'].replace(search,replace))
            def replace_path(set,s,r):
                idx = 0
                for i in env[set]:
                    if s in i:
                        env[set][idx] = os.path.abspath(env[set][idx].replace(s,r))
                    idx +=1
            replace_path('LIBPATH',search,replace)
            replace_path('CPPPATH',search,replace)
            replace_path('CXXFLAGS',search,replace)
            replace_path('CAIRO_LIBPATHS',search,replace)
            replace_path('CAIRO_CPPPATHS',search,replace)

    # export env so it is available in build.py files
    Export('env')

    plugin_base = env.Clone()
    # for this to work you need:
    # if __GNUC__ >= 4
    # define MAPNIK_EXP __attribute__ ((visibility ("default")))
    #plugin_base.Append(CXXFLAGS='-fvisibility=hidden')
    #plugin_base.Append(CXXFLAGS='-fvisibility-inlines-hidden')

    Export('plugin_base')

    # clear the '_CPPDEFFLAGS' variable
    # for unknown reasons this variable puts -DNone
    # in the g++ args prompting unnecessary recompiles
    env['_CPPDEFFLAGS'] = None
    plugin_base['_CPPDEFFLAGS'] = None


    if env['FAST']:
        # caching is 'auto' by default in SCons
        # But let's also cache implicit deps...
        EnsureSConsVersion(0,98)
        SetOption('implicit_cache', 1)
        SetOption('max_drift', 1)

    if env['JOBS'] > 1:
        SetOption("num_jobs", env['JOBS'])

    # Build agg first, doesn't need anything special
    if env['RUNTIME_LINK'] == 'shared':
        SConscript('deps/agg/build.py')

    # Build the core library
    SConscript('src/build.py')

    # Install headers
    SConscript('include/build.py')

    # Install auxiliary headers
    SConscript('deps/mapnik/build.py')

    # Build the requested and able-to-be-compiled input plug-ins
    GDAL_BUILT = False
    OGR_BUILT = False
    for plugin in env['REQUESTED_PLUGINS']:
        details = env['PLUGINS'][plugin]
        if details['lib'] in env['LIBS']:
            SConscript('plugins/input/%s/build.py' % plugin)
            if plugin == 'ogr': OGR_BUILT = True
            if plugin == 'gdal': GDAL_BUILT = True
            if plugin == 'ogr' or plugin == 'gdal':
                if GDAL_BUILT and OGR_BUILT:
                    env['LIBS'].remove(details['lib'])
            else:
                env['LIBS'].remove(details['lib'])
        elif not details['lib']:
            # build internal shape and raster plugins
            SConscript('plugins/input/%s/build.py' % plugin)
        else:
            color_print(1,"Notice: dependencies not met for plugin '%s', not building..." % plugin)
            # also clear out locally built target
            if os.path.exists('plugins/input/%s.input' % plugin):
                os.unlink('plugins/input/%s.input' % plugin)

    create_uninstall_target(env, env['MAPNIK_LIB_DIR_DEST'], False)
    create_uninstall_target(env, env['MAPNIK_INPUT_PLUGINS_DEST'] , False)

    # before installing plugins, wipe out any previously
    # installed plugins that we are no longer building
    if 'install' in COMMAND_LINE_TARGETS:
        for plugin in PLUGINS.keys():
            if plugin not in env['REQUESTED_PLUGINS']:
                plugin_path = os.path.join(env['MAPNIK_INPUT_PLUGINS_DEST'],'%s.input' % plugin)
                if os.path.exists(plugin_path):
                    color_print(3,"Notice: removing out of date plugin: '%s'" % plugin_path)
                    os.unlink(plugin_path)

    # Build the c++ rundemo app if requested
    if env['DEMO']:
        SConscript('demo/c++/build.py')

    # Build shapeindex and remove its dependency from the LIBS
    if 'boost_program_options%s' % env['BOOST_APPEND'] in env['LIBS']:
        SConscript('utils/shapeindex/build.py')

        # Build the pgsql2psqlite app if requested
        if env['PGSQL2SQLITE']:
            SConscript('utils/pgsql2sqlite/build.py')

        SConscript('utils/svg2png/build.py')

        # devtools not ready for public
        #SConscript('utils/ogrindex/build.py')
        env['LIBS'].remove('boost_program_options%s' % env['BOOST_APPEND'])
    else :
        color_print(1,"WARNING: Cannot find boost_program_options. 'shapeindex' and other command line programs will not be available")

    # Build the Python bindings
    if 'python' in env['BINDINGS']:
        SConscript('bindings/python/build.py')

        # Install the python speed testing scripts if python bindings will be available
        SConscript('utils/performance/build.py')

    # Install the mapnik upgrade script
    SConscript('utils/upgrade_map_xml/build.py')

    # Configure fonts and if requested install the bundled DejaVu fonts
    SConscript('fonts/build.py')

    # build C++ tests
    if env['CPP_TESTS']:
        SConscript('tests/cpp_tests/build.py')

        if env['SVG_RENDERER']:
            SConscript('tests/cpp_tests/svg_renderer_tests/build.py')

    SConscript('benchmark/build.py')

    # install pkg-config script and mapnik-config script
    SConscript('utils/mapnik-config/build.py')

    # write the viewer.ini file
    SConscript('demo/viewer/build.py')

    # if requested, build the sample input plugins
    if env['SAMPLE_INPUT_PLUGINS']:
        SConscript('plugins/input/templates/helloworld/build.py')
    elif 'install' in COMMAND_LINE_TARGETS:
        plugin_path = os.path.join(env['MAPNIK_INPUT_PLUGINS_DEST'],'hello.input')
        if os.path.exists(plugin_path):
            color_print(3,"Notice: removing out of date plugin: '%s'" % plugin_path)
            os.unlink(plugin_path)<|MERGE_RESOLUTION|>--- conflicted
+++ resolved
@@ -306,17 +306,11 @@
     ('XML2_CONFIG', 'The path to the xml2-config executable.', 'xml2-config'),
     PathVariable('ICU_INCLUDES', 'Search path for ICU include files', '/usr/include', PathVariable.PathAccept),
     PathVariable('ICU_LIBS','Search path for ICU include files','/usr/' + LIBDIR_SCHEMA_DEFAULT, PathVariable.PathAccept),
-<<<<<<< HEAD
-    ('ICU_LIB_NAME', 'The library name for icu (such as icuuc, sicuuc, or icucore)', 'icuuc'),
+    ('ICU_LIB_NAME', 'The library name for icu (such as icuuc, sicuuc, or icucore)', 'icuuc',
+PathVariable.PathAccept),
     PathVariable('HB_INCLUDES', 'Search path for HarfBuzz include files', '/usr/include', PathVariable.PathAccept),
     PathVariable('HB_LIBS','Search path for HarfBuzz include files','/usr/' + LIBDIR_SCHEMA_DEFAULT, PathVariable.PathAccept),
     ('ICU_LIB_NAME', 'The library name for icu (such as icuuc, sicuuc, or icucore)', 'icuuc'),
-    PathVariable('PNG_INCLUDES', 'Search path for libpng include files', '/usr/include', PathVariable.PathAccept),
-    PathVariable('PNG_LIBS','Search path for libpng library files','/usr/' + LIBDIR_SCHEMA_DEFAULT, PathVariable.PathAccept),
-=======
-    ('ICU_LIB_NAME', 'The library name for icu (such as icuuc, sicuuc, or icucore)', 'icuuc',
-PathVariable.PathAccept),
->>>>>>> b1c1c863
     PathVariable('LTDL_INCLUDES', 'Search path for libltdl (part of libtool) include files', '/usr/include', PathVariable.PathAccept),
     PathVariable('LTDL_LIBS','Search path for libltdl (ltdl.h) library files','/usr/' + LIBDIR_SCHEMA_DEFAULT, PathVariable.PathAccept),
     BoolVariable('PNG', 'Build Mapnik with PNG read and write support', 'True'),
@@ -1072,11 +1066,7 @@
 
     # Adding the required prerequisite library directories to the include path for
     # compiling and the library path for linking, respectively.
-<<<<<<< HEAD
-    for required in ('PNG', 'JPEG', 'TIFF','PROJ','ICU', 'SQLITE', 'LTDL', 'HB'):
-=======
-    for required in ('PROJ', 'ICU', 'SQLITE', 'LTDL'):
->>>>>>> b1c1c863
+    for required in ('PROJ','ICU', 'SQLITE', 'LTDL', 'HB'):
         inc_path = env['%s_INCLUDES' % required]
         lib_path = env['%s_LIBS' % required]
         env.AppendUnique(CPPPATH = os.path.realpath(inc_path))
